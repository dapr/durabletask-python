--- conflicted
+++ resolved
@@ -17,7 +17,7 @@
     strategy:
       fail-fast: false
       matrix:
-        python-version: ["3.9", "3.10", "3.11", "3.12", "3.13", "3.14"]
+        python-version: ["3.9", "3.10", "3.11", "3.12", "3.13"]
 
     steps:
     - uses: actions/checkout@v4
@@ -28,13 +28,8 @@
     - name: Install dependencies
       run: |
         python -m pip install --upgrade pip
-<<<<<<< HEAD
-        pip install '.[dev]'
-    - name: Lint with flake8
-=======
         pip install .[dev]
     - name: Lint with ruff
->>>>>>> 3854b185
       run: |
         ruff check
     - name: Pytest unit tests
