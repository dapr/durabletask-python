# Copyright (c) Microsoft Corporation.
# Licensed under the MIT License.

import json
import threading
import time
from datetime import timedelta
from typing import Optional

import pytest

from durabletask import client, task, worker

# NOTE: These tests assume a sidecar process is running. Example command:
#       dapr init || true
#       dapr run --app-id test-app --dapr-grpc-port  4001
pytestmark = pytest.mark.e2e


<<<<<<< HEAD
def _wait_until_terminal(
    hub_client: client.TaskHubGrpcClient,
    instance_id: str,
    *,
    timeout_s: int = 30,
    fetch_payloads: bool = True,
) -> Optional[client.OrchestrationState]:
    """Polling-based completion wait that does not rely on the completion stream.

    Returns the terminal state or None if timeout.
    """
    deadline = time.time() + timeout_s
    delay = 0.1
    while time.time() < deadline:
        st = hub_client.get_orchestration_state(instance_id, fetch_payloads=fetch_payloads)
        if st and st.runtime_status in (
            client.OrchestrationStatus.COMPLETED,
            client.OrchestrationStatus.FAILED,
            client.OrchestrationStatus.TERMINATED,
        ):
            return st
        time.sleep(delay)
        delay = min(delay * 1.5, 1.0)
    return None


=======
>>>>>>> 3854b185
def test_empty_orchestration():
    invoked = False

    def empty_orchestrator(ctx: task.OrchestrationContext, _):
        nonlocal invoked  # don't do this in a real app!
        invoked = True

    channel_options = [
        ("grpc.max_send_message_length", 1024 * 1024),  # 1MB
    ]

    # Start a worker, which will connect to the sidecar in a background thread
    with worker.TaskHubGrpcWorker(channel_options=channel_options) as w:
        w.add_orchestrator(empty_orchestrator)
        w.start()
        w.wait_for_ready(timeout=10)

<<<<<<< HEAD
        with client.TaskHubGrpcClient() as c:
            id = c.schedule_new_orchestration(empty_orchestrator)
            state = c.wait_for_orchestration_completion(id, timeout=30)
=======
        # set a custom max send length option
        c = client.TaskHubGrpcClient(channel_options=channel_options)
        id = c.schedule_new_orchestration(empty_orchestrator)
        state = c.wait_for_orchestration_completion(id, timeout=30)
>>>>>>> 3854b185

    assert invoked
    assert state is not None
    assert state.name == task.get_name(empty_orchestrator)
    assert state.instance_id == id
    assert state.failure_details is None
    assert state.runtime_status == client.OrchestrationStatus.COMPLETED
    assert state.serialized_input is None
    assert state.serialized_output is None
    assert state.serialized_custom_status is None


def test_activity_sequence():
    def plus_one(_: task.ActivityContext, input: int) -> int:
        return input + 1

    def sequence(ctx: task.OrchestrationContext, start_val: int):
        numbers = [start_val]
        current = start_val
        for _ in range(10):
            current = yield ctx.call_activity(plus_one, input=current)
            numbers.append(current)
        return numbers

    # Start a worker, which will connect to the sidecar in a background thread
    with worker.TaskHubGrpcWorker() as w:
        w.add_orchestrator(sequence)
        w.add_activity(plus_one)
        w.start()
        w.wait_for_ready(timeout=10)

<<<<<<< HEAD
        with client.TaskHubGrpcClient() as task_hub_client:
            id = task_hub_client.schedule_new_orchestration(sequence, input=1)
            state = task_hub_client.wait_for_orchestration_completion(id, timeout=30)
=======
        task_hub_client = client.TaskHubGrpcClient()
        id = task_hub_client.schedule_new_orchestration(sequence, input=1)
        state = task_hub_client.wait_for_orchestration_completion(id, timeout=30)
>>>>>>> 3854b185

    assert state is not None
    assert state.name == task.get_name(sequence)
    assert state.instance_id == id
    assert state.runtime_status == client.OrchestrationStatus.COMPLETED
    assert state.failure_details is None
    assert state.serialized_input == json.dumps(1)
    assert state.serialized_output == json.dumps([1, 2, 3, 4, 5, 6, 7, 8, 9, 10, 11])
    assert state.serialized_custom_status is None


def test_activity_error_handling():
    def throw(_: task.ActivityContext, input: int) -> int:
        raise RuntimeError("Kah-BOOOOM!!!")

    compensation_counter = 0

    def increment_counter(ctx, _):
        nonlocal compensation_counter
        compensation_counter += 1

    def orchestrator(ctx: task.OrchestrationContext, input: int):
        error_msg = ""
        try:
            yield ctx.call_activity(throw, input=input)
        except task.TaskFailedError as e:
            error_msg = e.details.message

            # compensating actions
            yield ctx.call_activity(increment_counter)
            yield ctx.call_activity(increment_counter)

        return error_msg

    # Start a worker, which will connect to the sidecar in a background thread
    with worker.TaskHubGrpcWorker() as w:
        w.add_orchestrator(orchestrator)
        w.add_activity(throw)
        w.add_activity(increment_counter)
        w.start()
        w.wait_for_ready(timeout=10)

        with client.TaskHubGrpcClient() as task_hub_client:
            id = task_hub_client.schedule_new_orchestration(orchestrator, input=1)
            state = task_hub_client.wait_for_orchestration_completion(id, timeout=30)

    assert state is not None
    assert state.name == task.get_name(orchestrator)
    assert state.instance_id == id
    assert state.runtime_status == client.OrchestrationStatus.COMPLETED
    assert state.serialized_output == json.dumps("Kah-BOOOOM!!!")
    assert state.failure_details is None
    assert state.serialized_custom_status is None
    assert compensation_counter == 2


def test_sub_orchestration_fan_out():
    threadLock = threading.Lock()
    activity_counter = 0

    def increment(ctx, _):
        with threadLock:
            nonlocal activity_counter
            activity_counter += 1

    def orchestrator_child(ctx: task.OrchestrationContext, activity_count: int):
        for _ in range(activity_count):
            yield ctx.call_activity(increment)

    def parent_orchestrator(ctx: task.OrchestrationContext, count: int):
        # Fan out to multiple sub-orchestrations
        tasks = []
        for _ in range(count):
            tasks.append(ctx.call_sub_orchestrator(orchestrator_child, input=3))
        # Wait for all sub-orchestrations to complete
        yield task.when_all(tasks)

    # Start a worker, which will connect to the sidecar in a background thread
    with worker.TaskHubGrpcWorker() as w:
        w.add_activity(increment)
        w.add_orchestrator(orchestrator_child)
        w.add_orchestrator(parent_orchestrator)
        w.start()
        w.wait_for_ready(timeout=10)

        with client.TaskHubGrpcClient() as task_hub_client:
            id = task_hub_client.schedule_new_orchestration(parent_orchestrator, input=10)
            state = task_hub_client.wait_for_orchestration_completion(id, timeout=30)

    assert state is not None
    assert state.runtime_status == client.OrchestrationStatus.COMPLETED
    assert state.failure_details is None
    assert activity_counter == 30


def test_wait_for_multiple_external_events():
    def orchestrator(ctx: task.OrchestrationContext, _):
        a = yield ctx.wait_for_external_event("A")
        b = yield ctx.wait_for_external_event("B")
        c = yield ctx.wait_for_external_event("C")
        return [a, b, c]

    # Start a worker, which will connect to the sidecar in a background thread
    with worker.TaskHubGrpcWorker() as w:
        w.add_orchestrator(orchestrator)
        w.start()
        w.wait_for_ready(timeout=10)

        # Start the orchestration and immediately raise events to it.
        task_hub_client = client.TaskHubGrpcClient()
        id = task_hub_client.schedule_new_orchestration(orchestrator)
        task_hub_client.raise_orchestration_event(id, "A", data="a")
        task_hub_client.raise_orchestration_event(id, "B", data="b")
        task_hub_client.raise_orchestration_event(id, "C", data="c")
        state = task_hub_client.wait_for_orchestration_completion(id, timeout=30)

    assert state is not None
    assert state.runtime_status == client.OrchestrationStatus.COMPLETED
    assert state.serialized_output == json.dumps(["a", "b", "c"])


@pytest.mark.parametrize("raise_event", [True, False])
def test_wait_for_external_event_timeout(raise_event: bool):
    def orchestrator(ctx: task.OrchestrationContext, _):
        approval: task.Task[bool] = ctx.wait_for_external_event("Approval")
        timeout = ctx.create_timer(timedelta(seconds=3))
        winner = yield task.when_any([approval, timeout])
        if winner == approval:
            return "approved"
        else:
            return "timed out"

    # Start a worker, which will connect to the sidecar in a background thread
    with worker.TaskHubGrpcWorker() as w:
        w.add_orchestrator(orchestrator)
        w.start()
        w.wait_for_ready(timeout=10)

        # Start the orchestration and immediately raise events to it.
<<<<<<< HEAD
        with client.TaskHubGrpcClient() as task_hub_client:
            id = task_hub_client.schedule_new_orchestration(orchestrator)
            if raise_event:
                task_hub_client.raise_orchestration_event(id, "Approval")
            state = task_hub_client.wait_for_orchestration_completion(id, timeout=30)
=======
        task_hub_client = client.TaskHubGrpcClient()
        id = task_hub_client.schedule_new_orchestration(orchestrator)
        if raise_event:
            task_hub_client.raise_orchestration_event(id, "Approval")
        state = task_hub_client.wait_for_orchestration_completion(id, timeout=30)
>>>>>>> 3854b185

    assert state is not None
    assert state.runtime_status == client.OrchestrationStatus.COMPLETED
    if raise_event:
        assert state.serialized_output == json.dumps("approved")
    else:
        assert state.serialized_output == json.dumps("timed out")


def test_suspend_and_resume():
    def orchestrator(ctx: task.OrchestrationContext, _):
        result = yield ctx.wait_for_external_event("my_event")
        return result

    # Start a worker, which will connect to the sidecar in a background thread
    with worker.TaskHubGrpcWorker() as w:
        w.add_orchestrator(orchestrator)
        w.start()
        w.wait_for_ready(timeout=10)
        with client.TaskHubGrpcClient() as task_hub_client:
            id = task_hub_client.schedule_new_orchestration(orchestrator)
            state = task_hub_client.wait_for_orchestration_start(id, timeout=30)
            assert state is not None

            # Suspend the orchestration and wait for it to go into the SUSPENDED state
            task_hub_client.suspend_orchestration(id)
            while state.runtime_status == client.OrchestrationStatus.RUNNING:
                time.sleep(0.1)
                state = task_hub_client.get_orchestration_state(id)
                assert state is not None
            assert state.runtime_status == client.OrchestrationStatus.SUSPENDED

            # Raise an event to the orchestration and confirm that it does NOT complete
            task_hub_client.raise_orchestration_event(id, "my_event", data=42)
            try:
                state = task_hub_client.wait_for_orchestration_completion(id, timeout=3)
                assert False, "Orchestration should not have completed"
            except TimeoutError:
                pass

            # Resume the orchestration and wait for it to complete
            task_hub_client.resume_orchestration(id)
            state = task_hub_client.wait_for_orchestration_completion(id, timeout=30)
            assert state is not None
            assert state.runtime_status == client.OrchestrationStatus.COMPLETED
            assert state.serialized_output == json.dumps(42)


def test_terminate():
    def orchestrator(ctx: task.OrchestrationContext, _):
        result = yield ctx.wait_for_external_event("my_event")
        return result

    # Start a worker, which will connect to the sidecar in a background thread
    with worker.TaskHubGrpcWorker() as w:
        w.add_orchestrator(orchestrator)
        w.start()
        w.wait_for_ready(timeout=10)
        with client.TaskHubGrpcClient() as task_hub_client:
            id = task_hub_client.schedule_new_orchestration(orchestrator)
            state = task_hub_client.wait_for_orchestration_start(id, timeout=30)
            assert state is not None
            assert state.runtime_status == client.OrchestrationStatus.RUNNING

            task_hub_client.terminate_orchestration(id, output="some reason for termination")
            state = task_hub_client.wait_for_orchestration_completion(id, timeout=30)
            assert state is not None
            assert state.runtime_status == client.OrchestrationStatus.TERMINATED
            assert state.serialized_output == json.dumps("some reason for termination")


def test_terminate_recursive():
    thread_lock = threading.Lock()
    activity_counter = 0
    delay_time = 4  # seconds

    def increment(ctx, _):
        with thread_lock:
            nonlocal activity_counter
            activity_counter += 1
        raise Exception("Failed: Should not have executed the activity")

    def orchestrator_child(ctx: task.OrchestrationContext, activity_count: int):
        due_time = ctx.current_utc_datetime + timedelta(seconds=delay_time)
        yield ctx.create_timer(due_time)
        yield ctx.call_activity(increment)

    def parent_orchestrator(ctx: task.OrchestrationContext, count: int):
        tasks = []
        for _ in range(count):
            tasks.append(ctx.call_sub_orchestrator(orchestrator_child, input=count))
        yield task.when_all(tasks)

    for recurse in [True, False]:
        with worker.TaskHubGrpcWorker() as w:
            w.add_activity(increment)
            w.add_orchestrator(orchestrator_child)
            w.add_orchestrator(parent_orchestrator)
            w.start()
            w.wait_for_ready(timeout=10)
            with client.TaskHubGrpcClient() as task_hub_client:
                instance_id = task_hub_client.schedule_new_orchestration(
                    parent_orchestrator, input=5
                )

                time.sleep(2)

                output = "Recursive termination = {recurse}"
                task_hub_client.terminate_orchestration(
                    instance_id, output=output, recursive=recurse
                )

                metadata = task_hub_client.wait_for_orchestration_completion(
                    instance_id, timeout=30
                )

<<<<<<< HEAD
                assert metadata is not None
                assert metadata.runtime_status == client.OrchestrationStatus.TERMINATED
                assert metadata.serialized_output == f'"{output}"'

                time.sleep(delay_time)

                if recurse:
                    assert activity_counter == 0, (
                        "Activity should not have executed with recursive termination"
                    )
                else:
                    assert activity_counter == 5, (
                        "Activity should have executed without recursive termination"
                    )
=======
            metadata = task_hub_client.wait_for_orchestration_completion(instance_id, timeout=30)

            assert metadata is not None
            assert metadata.runtime_status == client.OrchestrationStatus.TERMINATED
            assert metadata.serialized_output == f'"{output}"'

            time.sleep(delay_time)

            if recurse:
                assert activity_counter == 0, (
                    "Activity should not have executed with recursive termination"
                )
            else:
                assert activity_counter == 5, (
                    "Activity should have executed without recursive termination"
                )
>>>>>>> 3854b185


def test_continue_as_new():
    all_results = []

    def orchestrator(ctx: task.OrchestrationContext, input: int):
        result = yield ctx.wait_for_external_event("my_event")
        if not ctx.is_replaying:
            # NOTE: Real orchestrations should never interact with nonlocal variables like this.
            nonlocal all_results  # noqa: F824
            all_results.append(result)

        if len(all_results) <= 4:
            ctx.continue_as_new(max(all_results), save_events=True)
        else:
            return all_results

    # Start a worker, which will connect to the sidecar in a background thread
    with worker.TaskHubGrpcWorker() as w:
        w.add_orchestrator(orchestrator)
        w.start()
        w.wait_for_ready(timeout=10)

        task_hub_client = client.TaskHubGrpcClient()
        id = task_hub_client.schedule_new_orchestration(orchestrator, input=0)
        task_hub_client.raise_orchestration_event(id, "my_event", data=1)
        task_hub_client.raise_orchestration_event(id, "my_event", data=2)
        task_hub_client.raise_orchestration_event(id, "my_event", data=3)
        task_hub_client.raise_orchestration_event(id, "my_event", data=4)
        task_hub_client.raise_orchestration_event(id, "my_event", data=5)

        state = task_hub_client.wait_for_orchestration_completion(id, timeout=30)
        assert state is not None
        assert state.runtime_status == client.OrchestrationStatus.COMPLETED
        assert state.serialized_output == json.dumps(all_results)
        assert state.serialized_input == json.dumps(4)
        assert all_results == [1, 2, 3, 4, 5]


def test_continue_as_new_with_activity_e2e():
    """E2E test for continue_as_new with activities (generator-based)."""
    activity_results = []

    def double_activity(ctx: task.ActivityContext, value: int) -> int:
        """Activity that doubles the value."""
        result = value * 2
        activity_results.append(result)
        return result

    def orchestrator(ctx: task.OrchestrationContext, counter: int):
        # Call activity to process the counter
        processed = yield ctx.call_activity(double_activity, input=counter)

        # Continue as new up to 3 times
        if counter < 3:
            ctx.continue_as_new(counter + 1, save_events=False)
        else:
            return {"counter": counter, "processed": processed, "all_results": activity_results}

    with worker.TaskHubGrpcWorker() as w:
        w.add_activity(double_activity)
        w.add_orchestrator(orchestrator)
        w.start()
<<<<<<< HEAD
        w.wait_for_ready(timeout=10)
=======
>>>>>>> 3854b185

        task_hub_client = client.TaskHubGrpcClient()
        id = task_hub_client.schedule_new_orchestration(orchestrator, input=1)

        state = task_hub_client.wait_for_orchestration_completion(id, timeout=30)
        assert state is not None
        assert state.runtime_status == client.OrchestrationStatus.COMPLETED

        output = json.loads(state.serialized_output)
<<<<<<< HEAD
        # Should have called activity 3 times with counter values 1, 2, 3
=======
        # Should have called activity 3 times with input values 1, 2, 3
>>>>>>> 3854b185
        assert activity_results == [2, 4, 6]
        assert output["counter"] == 3
        assert output["processed"] == 6


<<<<<<< HEAD
def test_async_continue_as_new_e2e():
    """E2E test for async continue_as_new with external events."""
    from durabletask.aio import AsyncWorkflowContext

    all_results = []

    async def async_orchestrator(ctx: AsyncWorkflowContext, input: int):
        result = await ctx.wait_for_external_event("my_event")
        if not ctx.is_replaying:
            # NOTE: Real orchestrations should never interact with nonlocal variables like this.
            nonlocal all_results  # noqa: F824
            all_results.append(result)

        if len(all_results) <= 4:
            ctx.continue_as_new(max(all_results), save_events=True)
        else:
            return all_results

    # Start a worker, which will connect to the sidecar in a background thread
    with worker.TaskHubGrpcWorker() as w:
        w.add_orchestrator(async_orchestrator)
        w.start()
        w.wait_for_ready(timeout=10)

        task_hub_client = client.TaskHubGrpcClient()
        id = task_hub_client.schedule_new_orchestration(async_orchestrator, input=0)
        task_hub_client.raise_orchestration_event(id, "my_event", data=1)
        task_hub_client.raise_orchestration_event(id, "my_event", data=2)
        task_hub_client.raise_orchestration_event(id, "my_event", data=3)
        task_hub_client.raise_orchestration_event(id, "my_event", data=4)
        task_hub_client.raise_orchestration_event(id, "my_event", data=5)

        state = task_hub_client.wait_for_orchestration_completion(id, timeout=30)
        assert state is not None
        assert state.runtime_status == client.OrchestrationStatus.COMPLETED
        assert state.serialized_output == json.dumps(all_results)
        assert state.serialized_input == json.dumps(4)
        assert all_results == [1, 2, 3, 4, 5]


def test_async_continue_as_new_with_activity_e2e():
    """E2E test for async continue_as_new with activities."""
    from durabletask.aio import AsyncWorkflowContext

    activity_results = []

    def double_activity(ctx: task.ActivityContext, value: int) -> int:
        """Activity that doubles the value."""
        result = value * 2
        activity_results.append(result)
        return result

    async def async_orchestrator(ctx: AsyncWorkflowContext, counter: int):
        # Call activity to process the counter
        processed = await ctx.call_activity(double_activity, input=counter)

        # Continue as new up to 3 times
        if counter < 3:
            ctx.continue_as_new(counter + 1, save_events=False)
        else:
            return {"counter": counter, "processed": processed, "all_results": activity_results}

    with worker.TaskHubGrpcWorker() as w:
        w.add_activity(double_activity)
        w.add_orchestrator(async_orchestrator)
        w.start()
        w.wait_for_ready(timeout=10)

        task_hub_client = client.TaskHubGrpcClient()
        id = task_hub_client.schedule_new_orchestration(async_orchestrator, input=1)

        state = task_hub_client.wait_for_orchestration_completion(id, timeout=30)

    assert state is not None
    assert state.runtime_status == client.OrchestrationStatus.COMPLETED

    output = json.loads(state.serialized_output)
    # Should have called activity 3 times with counter values 1, 2, 3
    assert activity_results == [2, 4, 6]
    assert output["counter"] == 3
    assert output["processed"] == 6


=======
>>>>>>> 3854b185
# NOTE: This test fails when running against durabletask-go with sqlite because the sqlite backend does not yet
#       support orchestration ID reuse. This gap is being tracked here:
#       https://github.com/microsoft/durabletask-go/issues/42
def test_retry_policies():
    # This test verifies that the retry policies are working as expected.
    # It does this by creating an orchestration that calls a sub-orchestrator,
    # which in turn calls an activity that always fails.
    # In this test, the retry policies are added, and the orchestration
    # should still fail. But, number of times the sub-orchestrator and activity
    # is called should increase as per the retry policies.

    child_orch_counter = 0
    throw_activity_counter = 0

    # Second setup: With retry policies
    retry_policy = task.RetryPolicy(
        first_retry_interval=timedelta(seconds=1),
        max_number_of_attempts=3,
        backoff_coefficient=1,
        max_retry_interval=timedelta(seconds=10),
        retry_timeout=timedelta(seconds=30),
    )

    def parent_orchestrator_with_retry(ctx: task.OrchestrationContext, _):
        yield ctx.call_sub_orchestrator(child_orchestrator_with_retry, retry_policy=retry_policy)

    def child_orchestrator_with_retry(ctx: task.OrchestrationContext, _):
        nonlocal child_orch_counter
        if not ctx.is_replaying:
            # NOTE: Real orchestrations should never interact with nonlocal variables like this.
            # This is done only for testing purposes.
            child_orch_counter += 1
        yield ctx.call_activity(throw_activity_with_retry, retry_policy=retry_policy)

    def throw_activity_with_retry(ctx: task.ActivityContext, _):
        nonlocal throw_activity_counter
        throw_activity_counter += 1
        raise RuntimeError("Kah-BOOOOM!!!")

    with worker.TaskHubGrpcWorker() as w:
        w.add_orchestrator(parent_orchestrator_with_retry)
        w.add_orchestrator(child_orchestrator_with_retry)
        w.add_activity(throw_activity_with_retry)
        w.start()
        w.wait_for_ready(timeout=10)

        task_hub_client = client.TaskHubGrpcClient()
        id = task_hub_client.schedule_new_orchestration(parent_orchestrator_with_retry)
        state = task_hub_client.wait_for_orchestration_completion(id, timeout=30)
        assert state is not None
        assert state.runtime_status == client.OrchestrationStatus.FAILED
        assert state.failure_details is not None
        assert state.failure_details.error_type == "TaskFailedError"
        assert state.failure_details.message.startswith("Sub-orchestration task #1 failed:")
        assert state.failure_details.message.endswith("Activity task #1 failed: Kah-BOOOOM!!!")
        assert state.failure_details.stack_trace is not None
        assert throw_activity_counter == 9
        assert child_orch_counter == 3


def test_retry_timeout():
    # This test verifies that the retry timeout is working as expected.
    # Max number of attempts is 5 and retry timeout is 14 seconds.
    # Total seconds consumed till 4th attempt is 1 + 2 + 4 + 8 = 15 seconds.
    # So, the 5th attempt should not be made and the orchestration should fail.
    throw_activity_counter = 0
    retry_policy = task.RetryPolicy(
        first_retry_interval=timedelta(seconds=1),
        max_number_of_attempts=5,
        backoff_coefficient=2,
        max_retry_interval=timedelta(seconds=10),
        retry_timeout=timedelta(seconds=14),
    )

    def mock_orchestrator(ctx: task.OrchestrationContext, _):
        yield ctx.call_activity(throw_activity, retry_policy=retry_policy)

    def throw_activity(ctx: task.ActivityContext, _):
        nonlocal throw_activity_counter
        throw_activity_counter += 1
        raise RuntimeError("Kah-BOOOOM!!!")

    with worker.TaskHubGrpcWorker() as w:
        w.add_orchestrator(mock_orchestrator)
        w.add_activity(throw_activity)
        w.start()
        w.wait_for_ready(timeout=10)

        task_hub_client = client.TaskHubGrpcClient()
        id = task_hub_client.schedule_new_orchestration(mock_orchestrator)
        state = task_hub_client.wait_for_orchestration_completion(id, timeout=30)
        assert state is not None
        assert state.runtime_status == client.OrchestrationStatus.FAILED
        assert state.failure_details is not None
        assert state.failure_details.error_type == "TaskFailedError"
        assert state.failure_details.message.endswith("Activity task #1 failed: Kah-BOOOOM!!!")
        assert state.failure_details.stack_trace is not None
        assert throw_activity_counter == 4


def test_custom_status():
    def empty_orchestrator(ctx: task.OrchestrationContext, _):
        ctx.set_custom_status("foobaz")

    # Start a worker, which will connect to the sidecar in a background thread
    with worker.TaskHubGrpcWorker() as w:
        w.add_orchestrator(empty_orchestrator)
        w.start()

        c = client.TaskHubGrpcClient()
        id = c.schedule_new_orchestration(empty_orchestrator)
        state = c.wait_for_orchestration_completion(id, timeout=30)

    assert state is not None
    assert state.name == task.get_name(empty_orchestrator)
    assert state.instance_id == id
    assert state.failure_details is None
    assert state.runtime_status == client.OrchestrationStatus.COMPLETED
    assert state.serialized_input is None
    assert state.serialized_output is None
<<<<<<< HEAD
    assert state.serialized_custom_status == '"foobaz"'


def test_async_suspend_and_resume_e2e():
    import os

    async def orch(ctx, _):
        val = await ctx.wait_for_external_event("x")
        return val

    # Respect pre-configured endpoint; default only if not set
    os.environ.setdefault("DURABLETASK_GRPC_ENDPOINT", "localhost:4001")

    with worker.TaskHubGrpcWorker() as w:
        w.add_orchestrator(orch)
        w.start()
        w.wait_for_ready(timeout=10)

        with client.TaskHubGrpcClient() as c:
            id = c.schedule_new_orchestration(orch)
            state = c.wait_for_orchestration_start(id, timeout=30)
            assert state is not None
            assert state.runtime_status == client.OrchestrationStatus.RUNNING

            # Suspend then ensure it goes to SUSPENDED
            c.suspend_orchestration(id)
            while True:
                st = c.get_orchestration_state(id)
                assert st is not None
                if st.runtime_status == client.OrchestrationStatus.SUSPENDED:
                    break
                time.sleep(0.1)

            # Raise event while suspended, then resume and expect completion
            c.raise_orchestration_event(id, "x", data=42)
            c.resume_orchestration(id)

            state = _wait_until_terminal(c, id, timeout_s=30, fetch_payloads=True)
        assert state is not None
        assert state.runtime_status == client.OrchestrationStatus.COMPLETED
        assert state.serialized_output == json.dumps(42)


def test_async_sub_orchestrator_e2e():
    async def child(ctx, x: int):
        return x + 1

    async def parent(ctx, x: int):
        y = await ctx.call_sub_orchestrator(child, input=x)
        return y * 2

    with worker.TaskHubGrpcWorker() as w:
        w.add_orchestrator(child)
        w.add_orchestrator(parent)
        w.start()
        w.wait_for_ready(timeout=10)

        with client.TaskHubGrpcClient() as c:
            id = c.schedule_new_orchestration(parent, input=3)

            state = _wait_until_terminal(c, id, timeout_s=30, fetch_payloads=True)

    assert state is not None
    assert state.runtime_status == client.OrchestrationStatus.COMPLETED
    assert state.failure_details is None
    assert state.serialized_output == json.dumps(8)


def test_e2e_activity_receives_trace_context():
    import os

    pytest.skip(
        "Trace context not yet provided by sidecar; enable when sidecar emits trace_parent/trace_state/span id"
    )

    def probe(ctx: task.ActivityContext, _):
        return {"tp": ctx.trace_parent, "ts": ctx.trace_state}

    async def orch(ctx: task.OrchestrationContext, _):
        return await ctx.call_activity(probe)

    os.environ.setdefault("DURABLETASK_GRPC_ENDPOINT", "localhost:4001")
    with worker.TaskHubGrpcWorker() as w:
        w.add_activity(probe)
        w.add_orchestrator(orch)
        w.start()
        w.wait_for_ready(timeout=10)

        with client.TaskHubGrpcClient() as c:
            id = c.schedule_new_orchestration(orch)

            state = _wait_until_terminal(c, id, timeout_s=30, fetch_payloads=True)

    assert state is not None
    assert state.runtime_status == client.OrchestrationStatus.COMPLETED
    out = json.loads(state.serialized_output or "{}")
    # Trace fields should be present as strings; may be empty depending on sidecar config
    assert isinstance(out.get("tp"), str)
    assert (out.get("ts") is None) or isinstance(out.get("ts"), str)
=======
    assert state.serialized_custom_status == '"foobaz"'
>>>>>>> 3854b185
<|MERGE_RESOLUTION|>--- conflicted
+++ resolved
@@ -17,7 +17,6 @@
 pytestmark = pytest.mark.e2e
 
 
-<<<<<<< HEAD
 def _wait_until_terminal(
     hub_client: client.TaskHubGrpcClient,
     instance_id: str,
@@ -44,8 +43,6 @@
     return None
 
 
-=======
->>>>>>> 3854b185
 def test_empty_orchestration():
     invoked = False
 
@@ -63,16 +60,10 @@
         w.start()
         w.wait_for_ready(timeout=10)
 
-<<<<<<< HEAD
-        with client.TaskHubGrpcClient() as c:
-            id = c.schedule_new_orchestration(empty_orchestrator)
-            state = c.wait_for_orchestration_completion(id, timeout=30)
-=======
         # set a custom max send length option
         c = client.TaskHubGrpcClient(channel_options=channel_options)
         id = c.schedule_new_orchestration(empty_orchestrator)
         state = c.wait_for_orchestration_completion(id, timeout=30)
->>>>>>> 3854b185
 
     assert invoked
     assert state is not None
@@ -104,15 +95,9 @@
         w.start()
         w.wait_for_ready(timeout=10)
 
-<<<<<<< HEAD
         with client.TaskHubGrpcClient() as task_hub_client:
             id = task_hub_client.schedule_new_orchestration(sequence, input=1)
             state = task_hub_client.wait_for_orchestration_completion(id, timeout=30)
-=======
-        task_hub_client = client.TaskHubGrpcClient()
-        id = task_hub_client.schedule_new_orchestration(sequence, input=1)
-        state = task_hub_client.wait_for_orchestration_completion(id, timeout=30)
->>>>>>> 3854b185
 
     assert state is not None
     assert state.name == task.get_name(sequence)
@@ -252,19 +237,11 @@
         w.wait_for_ready(timeout=10)
 
         # Start the orchestration and immediately raise events to it.
-<<<<<<< HEAD
         with client.TaskHubGrpcClient() as task_hub_client:
             id = task_hub_client.schedule_new_orchestration(orchestrator)
             if raise_event:
                 task_hub_client.raise_orchestration_event(id, "Approval")
             state = task_hub_client.wait_for_orchestration_completion(id, timeout=30)
-=======
-        task_hub_client = client.TaskHubGrpcClient()
-        id = task_hub_client.schedule_new_orchestration(orchestrator)
-        if raise_event:
-            task_hub_client.raise_orchestration_event(id, "Approval")
-        state = task_hub_client.wait_for_orchestration_completion(id, timeout=30)
->>>>>>> 3854b185
 
     assert state is not None
     assert state.runtime_status == client.OrchestrationStatus.COMPLETED
@@ -377,33 +354,13 @@
                     instance_id, output=output, recursive=recurse
                 )
 
-                metadata = task_hub_client.wait_for_orchestration_completion(
-                    instance_id, timeout=30
-                )
-
-<<<<<<< HEAD
+            metadata = task_hub_client.wait_for_orchestration_completion(instance_id, timeout=30)
+
                 assert metadata is not None
                 assert metadata.runtime_status == client.OrchestrationStatus.TERMINATED
                 assert metadata.serialized_output == f'"{output}"'
 
                 time.sleep(delay_time)
-
-                if recurse:
-                    assert activity_counter == 0, (
-                        "Activity should not have executed with recursive termination"
-                    )
-                else:
-                    assert activity_counter == 5, (
-                        "Activity should have executed without recursive termination"
-                    )
-=======
-            metadata = task_hub_client.wait_for_orchestration_completion(instance_id, timeout=30)
-
-            assert metadata is not None
-            assert metadata.runtime_status == client.OrchestrationStatus.TERMINATED
-            assert metadata.serialized_output == f'"{output}"'
-
-            time.sleep(delay_time)
 
             if recurse:
                 assert activity_counter == 0, (
@@ -413,7 +370,6 @@
                 assert activity_counter == 5, (
                     "Activity should have executed without recursive termination"
                 )
->>>>>>> 3854b185
 
 
 def test_continue_as_new():
@@ -477,10 +433,6 @@
         w.add_activity(double_activity)
         w.add_orchestrator(orchestrator)
         w.start()
-<<<<<<< HEAD
-        w.wait_for_ready(timeout=10)
-=======
->>>>>>> 3854b185
 
         task_hub_client = client.TaskHubGrpcClient()
         id = task_hub_client.schedule_new_orchestration(orchestrator, input=1)
@@ -490,102 +442,12 @@
         assert state.runtime_status == client.OrchestrationStatus.COMPLETED
 
         output = json.loads(state.serialized_output)
-<<<<<<< HEAD
-        # Should have called activity 3 times with counter values 1, 2, 3
-=======
         # Should have called activity 3 times with input values 1, 2, 3
->>>>>>> 3854b185
         assert activity_results == [2, 4, 6]
         assert output["counter"] == 3
         assert output["processed"] == 6
 
 
-<<<<<<< HEAD
-def test_async_continue_as_new_e2e():
-    """E2E test for async continue_as_new with external events."""
-    from durabletask.aio import AsyncWorkflowContext
-
-    all_results = []
-
-    async def async_orchestrator(ctx: AsyncWorkflowContext, input: int):
-        result = await ctx.wait_for_external_event("my_event")
-        if not ctx.is_replaying:
-            # NOTE: Real orchestrations should never interact with nonlocal variables like this.
-            nonlocal all_results  # noqa: F824
-            all_results.append(result)
-
-        if len(all_results) <= 4:
-            ctx.continue_as_new(max(all_results), save_events=True)
-        else:
-            return all_results
-
-    # Start a worker, which will connect to the sidecar in a background thread
-    with worker.TaskHubGrpcWorker() as w:
-        w.add_orchestrator(async_orchestrator)
-        w.start()
-        w.wait_for_ready(timeout=10)
-
-        task_hub_client = client.TaskHubGrpcClient()
-        id = task_hub_client.schedule_new_orchestration(async_orchestrator, input=0)
-        task_hub_client.raise_orchestration_event(id, "my_event", data=1)
-        task_hub_client.raise_orchestration_event(id, "my_event", data=2)
-        task_hub_client.raise_orchestration_event(id, "my_event", data=3)
-        task_hub_client.raise_orchestration_event(id, "my_event", data=4)
-        task_hub_client.raise_orchestration_event(id, "my_event", data=5)
-
-        state = task_hub_client.wait_for_orchestration_completion(id, timeout=30)
-        assert state is not None
-        assert state.runtime_status == client.OrchestrationStatus.COMPLETED
-        assert state.serialized_output == json.dumps(all_results)
-        assert state.serialized_input == json.dumps(4)
-        assert all_results == [1, 2, 3, 4, 5]
-
-
-def test_async_continue_as_new_with_activity_e2e():
-    """E2E test for async continue_as_new with activities."""
-    from durabletask.aio import AsyncWorkflowContext
-
-    activity_results = []
-
-    def double_activity(ctx: task.ActivityContext, value: int) -> int:
-        """Activity that doubles the value."""
-        result = value * 2
-        activity_results.append(result)
-        return result
-
-    async def async_orchestrator(ctx: AsyncWorkflowContext, counter: int):
-        # Call activity to process the counter
-        processed = await ctx.call_activity(double_activity, input=counter)
-
-        # Continue as new up to 3 times
-        if counter < 3:
-            ctx.continue_as_new(counter + 1, save_events=False)
-        else:
-            return {"counter": counter, "processed": processed, "all_results": activity_results}
-
-    with worker.TaskHubGrpcWorker() as w:
-        w.add_activity(double_activity)
-        w.add_orchestrator(async_orchestrator)
-        w.start()
-        w.wait_for_ready(timeout=10)
-
-        task_hub_client = client.TaskHubGrpcClient()
-        id = task_hub_client.schedule_new_orchestration(async_orchestrator, input=1)
-
-        state = task_hub_client.wait_for_orchestration_completion(id, timeout=30)
-
-    assert state is not None
-    assert state.runtime_status == client.OrchestrationStatus.COMPLETED
-
-    output = json.loads(state.serialized_output)
-    # Should have called activity 3 times with counter values 1, 2, 3
-    assert activity_results == [2, 4, 6]
-    assert output["counter"] == 3
-    assert output["processed"] == 6
-
-
-=======
->>>>>>> 3854b185
 # NOTE: This test fails when running against durabletask-go with sqlite because the sqlite backend does not yet
 #       support orchestration ID reuse. This gap is being tracked here:
 #       https://github.com/microsoft/durabletask-go/issues/42
@@ -706,7 +568,6 @@
     assert state.runtime_status == client.OrchestrationStatus.COMPLETED
     assert state.serialized_input is None
     assert state.serialized_output is None
-<<<<<<< HEAD
     assert state.serialized_custom_status == '"foobaz"'
 
 
@@ -805,7 +666,4 @@
     out = json.loads(state.serialized_output or "{}")
     # Trace fields should be present as strings; may be empty depending on sidecar config
     assert isinstance(out.get("tp"), str)
-    assert (out.get("ts") is None) or isinstance(out.get("ts"), str)
-=======
-    assert state.serialized_custom_status == '"foobaz"'
->>>>>>> 3854b185
+    assert (out.get("ts") is None) or isinstance(out.get("ts"), str)