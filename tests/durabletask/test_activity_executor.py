--- conflicted
+++ resolved
@@ -35,7 +35,6 @@
     assert TEST_TASK_ID == result_task_id
 
 
-<<<<<<< HEAD
 def test_activity_trace_context_passthrough():
     """Validate ActivityContext exposes trace fields (populated by worker from request)."""
 
@@ -62,8 +61,6 @@
     assert sid == "bbbbbbbbbbbbbbbb"
 
 
-=======
->>>>>>> 3854b185
 def test_activity_not_registered():
     def test_activity(ctx: task.ActivityContext, _):
         pass  # not used
@@ -80,24 +77,6 @@
     assert "Bogus" in str(caught_exception)
 
 
-def test_activity_attempt_temp_hack_no_effect_in_direct_executor():
-    """
-    Temporary attempt hack is applied by worker scheduling path, not direct executor calls.
-    Direct executor usage should leave ctx.attempt as None.
-    """
-
-    def probe_attempt(ctx: task.ActivityContext, _):
-        return {"attempt": ctx.attempt}
-
-    executor, name = _get_activity_executor(probe_attempt)
-    # Provide a JSON-encoded null payload to get a valid StringValue in executor path
-    result = executor.execute(TEST_INSTANCE_ID, name, TEST_TASK_ID, json.dumps(None))
-    assert result is not None
-    parsed = json.loads(result)
-    assert isinstance(parsed, dict)
-    assert parsed.get("attempt") is None
-
-
 def _get_activity_executor(fn: task.Activity) -> Tuple[worker._ActivityExecutor, str]:
     registry = worker._Registry()
     name = registry.add_activity(fn)
