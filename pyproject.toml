--- conflicted
+++ resolved
@@ -8,13 +8,8 @@
 build-backend = "setuptools.build_meta"
 
 [project]
-<<<<<<< HEAD
 name = "durabletask-dapr"
 dynamic = ["version"]
-=======
-name = "durabletask"
-version = "0.3.0"
->>>>>>> dfec5dac
 description = "A Durable Task Client SDK for Python"
 keywords = [
     "durable",
