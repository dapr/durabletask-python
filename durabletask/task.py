--- conflicted
+++ resolved
@@ -382,11 +382,8 @@
 
 
 class CompletableTask(Task[T]):
-<<<<<<< HEAD
+    def __init__(self):
     def __init__(self) -> None:
-=======
-    def __init__(self):
->>>>>>> 3854b185
         super().__init__()
         self._retryable_parent: Optional["RetryableTask[Any]"] = None
 
@@ -453,11 +450,7 @@
                 next_delay_f = min(
                     next_delay_f, self._retry_policy.max_retry_interval.total_seconds()
                 )
-<<<<<<< HEAD
             return timedelta(seconds=next_delay_f)
-=======
-                return timedelta(seconds=next_delay_f)
->>>>>>> 3854b185
 
         return None
 
@@ -576,10 +569,7 @@
         backoff_coefficient: Optional[float] = 1.0,
         max_retry_interval: Optional[timedelta] = None,
         retry_timeout: Optional[timedelta] = None,
-<<<<<<< HEAD
         non_retryable_error_types: Optional[list[Union[str, type]]] = None,
-=======
->>>>>>> 3854b185
     ):
         """Creates a new RetryPolicy instance.
 
