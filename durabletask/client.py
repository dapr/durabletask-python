--- conflicted
+++ resolved
@@ -6,11 +6,7 @@
 from dataclasses import dataclass
 from datetime import datetime
 from enum import Enum
-<<<<<<< HEAD
-from typing import Any, Optional, TypeVar, Union
-=======
 from typing import Any, Optional, Sequence, TypeVar, Union
->>>>>>> dfec5dac
 
 import grpc
 from google.protobuf import wrappers_pb2
@@ -101,10 +97,6 @@
                  metadata: Optional[list[tuple[str, str]]] = None,
                  log_handler: Optional[logging.Handler] = None,
                  log_formatter: Optional[logging.Formatter] = None,
-<<<<<<< HEAD
-                 secure_channel: bool = False):
-        channel = shared.get_grpc_channel(host_address, metadata, secure_channel=secure_channel)
-=======
                  secure_channel: bool = False,
                  interceptors: Optional[Sequence[shared.ClientInterceptor]] = None):
 
@@ -124,7 +116,6 @@
             secure_channel=secure_channel,
             interceptors=interceptors
         )
->>>>>>> dfec5dac
         self._stub = stubs.TaskHubSidecarServiceStub(channel)
         self._logger = shared.get_logger("client", log_handler, log_formatter)
 
@@ -156,11 +147,7 @@
 
     def wait_for_orchestration_start(self, instance_id: str, *,
                                      fetch_payloads: bool = False,
-<<<<<<< HEAD
                                      timeout: int = 0) -> Optional[OrchestrationState]:
-=======
-                                     timeout: int = 60) -> Optional[OrchestrationState]:
->>>>>>> dfec5dac
         req = pb.GetInstanceRequest(instanceId=instance_id, getInputsAndOutputs=fetch_payloads)
         try:
             grpc_timeout = None if timeout == 0 else timeout
@@ -177,11 +164,7 @@
 
     def wait_for_orchestration_completion(self, instance_id: str, *,
                                           fetch_payloads: bool = True,
-<<<<<<< HEAD
                                           timeout: int = 0) -> Optional[OrchestrationState]:
-=======
-                                          timeout: int = 60) -> Optional[OrchestrationState]:
->>>>>>> dfec5dac
         req = pb.GetInstanceRequest(instanceId=instance_id, getInputsAndOutputs=fetch_payloads)
         try:
             grpc_timeout = None if timeout == 0 else timeout
