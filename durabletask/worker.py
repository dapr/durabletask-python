# Copyright (c) Microsoft Corporation.
# Licensed under the MIT License.

import asyncio
import inspect
import logging
import os
import random
from concurrent.futures import ThreadPoolExecutor
from datetime import datetime, timedelta
from threading import Event, Thread
from types import GeneratorType
from typing import Any, Callable, Dict, Generator, Optional, Sequence, TypeVar, Union

import grpc
from google.protobuf import empty_pb2

import durabletask.internal.helpers as ph
import durabletask.internal.orchestrator_service_pb2 as pb
import durabletask.internal.orchestrator_service_pb2_grpc as stubs
import durabletask.internal.shared as shared
from durabletask import task
from durabletask.aio import AsyncWorkflowContext, CoroutineOrchestratorRunner
from durabletask.internal.grpc_interceptor import DefaultClientInterceptorImpl

TInput = TypeVar("TInput")
TOutput = TypeVar("TOutput")


class ConcurrencyOptions:
    """Configuration options for controlling concurrency of different work item types and the thread pool size.

    This class provides fine-grained control over concurrent processing limits for
    activities, orchestrations and the thread pool size.
    """

    def __init__(
        self,
        maximum_concurrent_activity_work_items: Optional[int] = None,
        maximum_concurrent_orchestration_work_items: Optional[int] = None,
        maximum_thread_pool_workers: Optional[int] = None,
    ):
        """Initialize concurrency options.

        Args:
            maximum_concurrent_activity_work_items: Maximum number of activity work items
                that can be processed concurrently. Defaults to 100 * processor_count.
            maximum_concurrent_orchestration_work_items: Maximum number of orchestration work items
                that can be processed concurrently. Defaults to 100 * processor_count.
            maximum_thread_pool_workers: Maximum number of thread pool workers to use.
        """
        processor_count = os.cpu_count() or 1
        default_concurrency = 100 * processor_count
        # see https://docs.python.org/3/library/concurrent.futures.html
        default_max_workers = processor_count + 4

        self.maximum_concurrent_activity_work_items = (
            maximum_concurrent_activity_work_items
            if maximum_concurrent_activity_work_items is not None
            else default_concurrency
        )

        self.maximum_concurrent_orchestration_work_items = (
            maximum_concurrent_orchestration_work_items
            if maximum_concurrent_orchestration_work_items is not None
            else default_concurrency
        )

        self.maximum_thread_pool_workers = (
            maximum_thread_pool_workers
            if maximum_thread_pool_workers is not None
            else default_max_workers
        )


class _Registry:
    orchestrators: Dict[str, task.Orchestrator]
    activities: Dict[str, task.Activity]

    def __init__(self):
        self.orchestrators = {}
        self.activities = {}

    def add_orchestrator(self, fn: task.Orchestrator) -> str:
        if fn is None:
            raise ValueError("An orchestrator function argument is required.")

        name = task.get_name(fn)
        self.add_named_orchestrator(name, fn)
        return name

    def add_named_orchestrator(self, name: str, fn: task.Orchestrator) -> None:
        if not name:
            raise ValueError("A non-empty orchestrator name is required.")
        if name in self.orchestrators:
            raise ValueError(f"A '{name}' orchestrator already exists.")

        self.orchestrators[name] = fn

    # Internal helper: register async orchestrators directly on the registry.
    # Primarily for unit tests and direct executor usage. For production, prefer
    # using TaskHubGrpcWorker.add_async_orchestrator(), which wraps and registers
    # on this registry under the hood.
    def add_async_orchestrator(
        self,
        fn: Callable[[AsyncWorkflowContext, Any], Any],
        *,
        name: Optional[str] = None,
        sandbox_mode: str = "off",
    ) -> str:
        runner = CoroutineOrchestratorRunner(fn, sandbox_mode=sandbox_mode)

        def generator_orchestrator(ctx: task.OrchestrationContext, input_data: Any):
            async_ctx = AsyncWorkflowContext(ctx)
            gen = runner.to_generator(async_ctx, input_data)
            result = None
            while True:
                try:
                    task_obj = gen.send(result)
                except StopIteration as stop:
                    return stop.value
                try:
                    result = yield task_obj
                except Exception as e:
                    try:
                        result = gen.throw(e)
                    except StopIteration as stop:
                        return stop.value

        if name is None:
            name = task.get_name(fn) if hasattr(fn, "__name__") else None
        if not name:
            raise ValueError("A non-empty orchestrator name is required.")
        self.add_named_orchestrator(name, generator_orchestrator)
        return name

    def get_orchestrator(self, name: str) -> Optional[task.Orchestrator]:
        return self.orchestrators.get(name)

    def add_activity(self, fn: task.Activity) -> str:
        if fn is None:
            raise ValueError("An activity function argument is required.")

        name = task.get_name(fn)
        self.add_named_activity(name, fn)
        return name

    def add_named_activity(self, name: str, fn: task.Activity) -> None:
        if not name:
            raise ValueError("A non-empty activity name is required.")
        if name in self.activities:
            raise ValueError(f"A '{name}' activity already exists.")

        self.activities[name] = fn

    def get_activity(self, name: str) -> Optional[task.Activity]:
        return self.activities.get(name)


class OrchestratorNotRegisteredError(ValueError):
    """Raised when attempting to start an orchestration that is not registered"""

    pass


class ActivityNotRegisteredError(ValueError):
    """Raised when attempting to call an activity that is not registered"""

    pass


class TaskHubGrpcWorker:
    """A gRPC-based worker for processing durable task orchestrations and activities.

    This worker connects to a Durable Task backend service via gRPC to receive and process
    work items including orchestration functions and activity functions. It provides
    concurrent execution capabilities with configurable limits and automatic retry handling.

    The worker manages the complete lifecycle:
    - Registers orchestrator and activity functions
    - Connects to the gRPC backend service
    - Receives work items and executes them concurrently
    - Handles failures, retries, and state management
    - Provides logging and monitoring capabilities

    Args:
        host_address (Optional[str], optional): The gRPC endpoint address of the backend service.
            Defaults to the value from environment variables or localhost.
        metadata (Optional[list[tuple[str, str]]], optional): gRPC metadata to include with
            requests. Used for authentication and routing. Defaults to None.
        log_handler (optional): Custom logging handler for worker logs. Defaults to None.
        log_formatter (Optional[logging.Formatter], optional): Custom log formatter.
            Defaults to None.
        secure_channel (bool, optional): Whether to use a secure gRPC channel (TLS).
            Defaults to False.
        interceptors (Optional[Sequence[shared.ClientInterceptor]], optional): Custom gRPC
            interceptors to apply to the channel. Defaults to None.
        concurrency_options (Optional[ConcurrencyOptions], optional): Configuration for
            controlling worker concurrency limits. If None, default settings are used.

    Attributes:
        concurrency_options (ConcurrencyOptions): The current concurrency configuration.

    Example:
        Basic worker setup:

        >>> from durabletask.worker import TaskHubGrpcWorker, ConcurrencyOptions
        >>>
        >>> # Create worker with custom concurrency settings
        >>> concurrency = ConcurrencyOptions(
        ...     maximum_concurrent_activity_work_items=50,
        ...     maximum_concurrent_orchestration_work_items=20
        ... )
        >>> worker = TaskHubGrpcWorker(
        ...     host_address="localhost:4001",
        ...     concurrency_options=concurrency
        ... )
        >>>
        >>> # Register functions
        >>> @worker.add_orchestrator
        ... def my_orchestrator(context, input):
        ...     result = yield context.call_activity("my_activity", input="hello")
        ...     return result
        >>>
        >>> @worker.add_activity
        ... def my_activity(context, input):
        ...     return f"Processed: {input}"
        >>>
        >>> # Start the worker
        >>> worker.start()
        >>> # ... worker runs in background thread
        >>> worker.stop()

        Using as context manager:

        >>> with TaskHubGrpcWorker() as worker:
        ...     worker.add_orchestrator(my_orchestrator)
        ...     worker.add_activity(my_activity)
        ...     worker.start()
        ...     # Worker automatically stops when exiting context

    Raises:
        RuntimeError: If attempting to add orchestrators/activities while the worker is running,
            or if starting a worker that is already running.
        OrchestratorNotRegisteredError: If an orchestration work item references an
            unregistered orchestrator function.
        ActivityNotRegisteredError: If an activity work item references an unregistered
            activity function.
    """

    _response_stream: Optional[grpc.Future] = None
    _interceptors: Optional[list[shared.ClientInterceptor]] = None

    def __init__(
        self,
        *,
        host_address: Optional[str] = None,
        metadata: Optional[list[tuple[str, str]]] = None,
        log_handler=None,
        log_formatter: Optional[logging.Formatter] = None,
        secure_channel: bool = False,
        interceptors: Optional[Sequence[shared.ClientInterceptor]] = None,
        concurrency_options: Optional[ConcurrencyOptions] = None,
<<<<<<< HEAD
=======
        channel_options: Optional[Sequence[tuple[str, Any]]] = None,
>>>>>>> 3854b185
    ):
        self._registry = _Registry()
        self._host_address = host_address if host_address else shared.get_default_host_address()
        self._logger = shared.get_logger("worker", log_handler, log_formatter)
        self._shutdown = Event()
        self._is_running = False
        self._secure_channel = secure_channel
<<<<<<< HEAD
        # Track in-flight activity executions for graceful draining
        import threading as _threading

        self._active_task_count = 0
        self._active_task_cv = _threading.Condition()
=======
        self._channel_options = channel_options
>>>>>>> 3854b185

        # Use provided concurrency options or create default ones
        self._concurrency_options = (
            concurrency_options if concurrency_options is not None else ConcurrencyOptions()
        )

        # Determine the interceptors to use
        if interceptors is not None:
            self._interceptors = list(interceptors)
            if metadata:
                self._interceptors.append(DefaultClientInterceptorImpl(metadata))
        elif metadata:
            self._interceptors = [DefaultClientInterceptorImpl(metadata)]
        else:
            self._interceptors = None

        self._async_worker_manager = _AsyncWorkerManager(self._concurrency_options)
        # Readiness flag set once the worker has an active stream to the sidecar
        self._ready = Event()

    @property
    def concurrency_options(self) -> ConcurrencyOptions:
        """Get the current concurrency options for this worker."""
        return self._concurrency_options

    def __enter__(self):
        return self

    def __exit__(self, type, value, traceback):
        self.stop()

    def add_orchestrator(self, fn: task.Orchestrator) -> str:
        """Registers an orchestrator function with the worker.

        Automatically detects async functions and registers them as async orchestrators.
        """
        if self._is_running:
            raise RuntimeError("Orchestrators cannot be added while the worker is running.")
<<<<<<< HEAD

        # Auto-detect coroutine functions and delegate to async registration
        if inspect.iscoroutinefunction(fn):
            return self.add_async_orchestrator(fn)
        else:
            return self._registry.add_orchestrator(fn)

    # Async orchestrator support (opt-in)
    def add_async_orchestrator(
        self,
        fn: Callable[[AsyncWorkflowContext, Any], Any],
        *,
        name: Optional[str] = None,
        sandbox_mode: str = "off",
    ) -> str:
        """Registers an async orchestrator by wrapping it with the coroutine driver.

        The provided coroutine function must only await awaitables created from
        `AsyncWorkflowContext` (activities, timers, external events, when_any/all).
        """
        if self._is_running:
            raise RuntimeError("Orchestrators cannot be added while the worker is running.")

        runner = CoroutineOrchestratorRunner(fn, sandbox_mode=sandbox_mode)

        def generator_orchestrator(ctx: task.OrchestrationContext, input_data: Any):
            async_ctx = AsyncWorkflowContext(ctx)
            gen = runner.to_generator(async_ctx, input_data)
            result = None
            while True:
                try:
                    task_obj = gen.send(result)
                except StopIteration as stop:
                    return stop.value
                try:
                    result = yield task_obj
                except Exception as e:
                    try:
                        result = gen.throw(e)
                    except StopIteration as stop:
                        return stop.value

        if name is None:
            name = task.get_name(fn) if hasattr(fn, "__name__") else None
        if name is None:
            raise ValueError("A non-empty orchestrator name is required.")
        self._registry.add_named_orchestrator(name, generator_orchestrator)
        return name
=======
        return self._registry.add_orchestrator(fn)
>>>>>>> 3854b185

    def add_activity(self, fn: task.Activity) -> str:
        """Registers an activity function with the worker."""
        if self._is_running:
            raise RuntimeError("Activities cannot be added while the worker is running.")
        return self._registry.add_activity(fn)

    def start(self):
        """Starts the worker on a background thread and begins listening for work items."""
        if self._is_running:
            raise RuntimeError("The worker is already running.")

        def run_loop():
            loop = asyncio.new_event_loop()
            asyncio.set_event_loop(loop)
            loop.run_until_complete(self._async_run_loop())

        self._logger.info(f"Starting gRPC worker that connects to {self._host_address}")
        self._runLoop = Thread(target=run_loop)
        self._runLoop.start()
        self._is_running = True

    async def _async_run_loop(self):
        worker_task = asyncio.create_task(self._async_worker_manager.run())
        # Connection state management for retry fix
        current_channel = None
        current_stub = None
        current_reader_thread = None
        conn_retry_count = 0
        conn_max_retry_delay = 60

        def create_fresh_connection():
            nonlocal current_channel, current_stub, conn_retry_count
            if current_channel:
                try:
                    current_channel.close()
                except Exception:
                    pass
            current_channel = None
            current_stub = None
            try:
                current_channel = shared.get_grpc_channel(
                    self._host_address,
                    self._secure_channel,
                    self._interceptors,
                    options=self._channel_options,
                )
                current_stub = stubs.TaskHubSidecarServiceStub(current_channel)
                current_stub.Hello(empty_pb2.Empty())
                conn_retry_count = 0
                self._logger.info(f"Created fresh connection to {self._host_address}")
            except Exception as e:
                self._logger.warning(f"Failed to create connection: {e}")
                current_channel = None
                current_stub = None
                raise

        def invalidate_connection():
            nonlocal current_channel, current_stub, current_reader_thread
            # Cancel the response stream first to signal the reader thread to stop
            if self._response_stream is not None:
                try:
                    self._response_stream.cancel()
                except Exception:
                    pass
                self._response_stream = None

            # Wait for the reader thread to finish
            if current_reader_thread is not None:
                try:
                    current_reader_thread.join(timeout=2)
                    if current_reader_thread.is_alive():
                        self._logger.warning("Stream reader thread did not shut down gracefully")
                except Exception:
                    pass
                current_reader_thread = None

            # Close the channel
            if current_channel:
                try:
                    current_channel.close()
                except Exception:
                    pass
            current_channel = None
            current_stub = None
            # No longer ready if connection is gone
            self._ready.clear()

        def should_invalidate_connection(rpc_error):
            error_code = rpc_error.code()  # type: ignore
            connection_level_errors = {
                grpc.StatusCode.UNAVAILABLE,
                grpc.StatusCode.DEADLINE_EXCEEDED,
                grpc.StatusCode.CANCELLED,
                grpc.StatusCode.UNAUTHENTICATED,
                grpc.StatusCode.ABORTED,
            }
            return error_code in connection_level_errors

        while not self._shutdown.is_set():
            if current_stub is None:
                try:
                    create_fresh_connection()
                except Exception:
                    conn_retry_count += 1
                    delay = min(
                        conn_max_retry_delay,
                        (2 ** min(conn_retry_count, 6)) + random.uniform(0, 1),
                    )
                    self._logger.warning(
                        f"Connection failed, retrying in {delay:.2f} seconds (attempt {conn_retry_count})"
                    )
                    if self._shutdown.wait(delay):
                        break
                    continue
            try:
                assert current_stub is not None
                stub = current_stub
                get_work_items_request = pb.GetWorkItemsRequest(
                    maxConcurrentOrchestrationWorkItems=self._concurrency_options.maximum_concurrent_orchestration_work_items,
                    maxConcurrentActivityWorkItems=self._concurrency_options.maximum_concurrent_activity_work_items,
                )
                self._response_stream = stub.GetWorkItems(get_work_items_request)
                self._logger.info(
                    f"Successfully connected to {self._host_address}. Waiting for work items..."
                )
                # Signal readiness once stream is established
                self._ready.set()

                # Use a thread to read from the blocking gRPC stream and forward to asyncio
                import queue

                work_item_queue = queue.Queue()

                def stream_reader():
                    try:
                        stream = self._response_stream
                        if stream is None:
                            return
                        for work_item in stream:  # type: ignore
                            work_item_queue.put(work_item)
                    except Exception as e:
                        work_item_queue.put(e)

                import threading

                current_reader_thread = threading.Thread(target=stream_reader, daemon=True)
                current_reader_thread.start()
                loop = asyncio.get_running_loop()
                while not self._shutdown.is_set():
<<<<<<< HEAD
                    work_item = await loop.run_in_executor(None, work_item_queue.get)
                    if isinstance(work_item, Exception):
                        raise work_item
                    request_type = work_item.WhichOneof("request")
                    self._logger.debug(f'Received "{request_type}" work item')
                    if work_item.HasField("orchestratorRequest"):
                        self._async_worker_manager.submit_orchestration(
                            self._execute_orchestrator,
                            work_item.orchestratorRequest,
                            stub,
                            work_item.completionToken,
                        )
                    elif work_item.HasField("activityRequest"):
                        # track active tasks for graceful shutdown
                        with self._active_task_cv:
                            self._active_task_count += 1

                        def _tracked_execute_activity(req, stub_arg, token):
                            try:
                                return self._execute_activity(req, stub_arg, token)
                            finally:
                                # decrement active tasks
                                with self._active_task_cv:
                                    self._active_task_count -= 1
                                    self._active_task_cv.notify_all()

                        self._async_worker_manager.submit_activity(
                            _tracked_execute_activity,
                            work_item.activityRequest,
                            stub,
                            work_item.completionToken,
                        )
                    elif work_item.HasField("healthPing"):
                        pass
                    else:
                        self._logger.warning(f"Unexpected work item type: {request_type}")
=======
                    try:
                        work_item = await loop.run_in_executor(None, work_item_queue.get)
                        if isinstance(work_item, Exception):
                            raise work_item
                        request_type = work_item.WhichOneof("request")
                        self._logger.debug(f'Received "{request_type}" work item')
                        if work_item.HasField("orchestratorRequest"):
                            self._async_worker_manager.submit_orchestration(
                                self._execute_orchestrator,
                                work_item.orchestratorRequest,
                                stub,
                                work_item.completionToken,
                            )
                        elif work_item.HasField("activityRequest"):
                            self._async_worker_manager.submit_activity(
                                self._execute_activity,
                                work_item.activityRequest,
                                stub,
                                work_item.completionToken,
                            )
                        elif work_item.HasField("healthPing"):
                            pass
                        else:
                            self._logger.warning(f"Unexpected work item type: {request_type}")
                    except Exception as e:
                        self._logger.warning(f"Error in work item stream: {e}")
                        raise e
>>>>>>> 3854b185
                current_reader_thread.join(timeout=1)
                self._logger.info("Work item stream ended normally")
            except grpc.RpcError as rpc_error:
                should_invalidate = should_invalidate_connection(rpc_error)
                if should_invalidate:
                    invalidate_connection()
                error_code = rpc_error.code()  # type: ignore
                error_details = str(rpc_error)

                if error_code == grpc.StatusCode.CANCELLED:
                    self._logger.info(f"Disconnected from {self._host_address}")
                    break
                elif error_code == grpc.StatusCode.UNAVAILABLE:
                    # Check if this is a connection timeout scenario
                    if (
                        "Timeout occurred" in error_details
                        or "Failed to connect to remote host" in error_details
                    ):
                        self._logger.warning(
                            f"Connection timeout to {self._host_address}: {error_details} - will retry with fresh connection"
                        )
                    else:
                        self._logger.warning(
                            f"The sidecar at address {self._host_address} is unavailable: {error_details} - will continue retrying"
                        )
                elif should_invalidate:
                    self._logger.warning(
                        f"Connection-level gRPC error ({error_code}): {rpc_error} - resetting connection"
                    )
                else:
                    self._logger.warning(
                        f"Application-level gRPC error ({error_code}): {rpc_error}"
                    )
                self._shutdown.wait(1)
            except Exception as ex:
                invalidate_connection()
                self._logger.warning(f"Unexpected error: {ex}")
                self._shutdown.wait(1)
        invalidate_connection()
        self._logger.info("No longer listening for work items")
        self._async_worker_manager.shutdown()
        await worker_task

    def stop(self):
        """Stops the worker and waits for any pending work items to complete."""
        if not self._is_running:
            return

        self._logger.info("Stopping gRPC worker...")
        self._shutdown.set()
        if self._response_stream is not None:
            self._response_stream.cancel()
        if self._runLoop is not None:
            self._runLoop.join(timeout=30)
        self._async_worker_manager.shutdown()
        self._logger.info("Worker shutdown completed")
        self._is_running = False
        self._ready.clear()

    def wait_for_idle(self, timeout: Optional[float] = None) -> bool:
        """Block until no in-flight activities are executing.
        In-Flight activities are activities that have been submitted to the worker but have not yet completed.
        The workflow status could be Done, if the activity was not waited for
        (like in when_any might not wait for all activities to complete)

        Returns True if idle within timeout; otherwise False.
        """
        end: Optional[float] = None
        if timeout is not None:
            import time as _t

            end = _t.time() + timeout
        with self._active_task_cv:
            while self._active_task_count > 0:
                remaining = None
                if end is not None:
                    import time as _t

                    remaining = max(0.0, end - _t.time())
                    if remaining == 0.0:
                        return False
                self._active_task_cv.wait(timeout=remaining)
            return True

    def wait_for_ready(self, timeout: Optional[float] = None) -> bool:
        """Block until the worker has an active connection to the sidecar.

        Returns True if the worker became ready within the timeout; otherwise False.
        """
        return self._ready.wait(timeout)

    def _execute_orchestrator(
        self,
        req: pb.OrchestratorRequest,
        stub: stubs.TaskHubSidecarServiceStub,
        completionToken,
    ):
        try:
            executor = _OrchestrationExecutor(self._registry, self._logger)
            result = executor.execute(req.instanceId, req.pastEvents, req.newEvents)
            res = pb.OrchestratorResponse(
                instanceId=req.instanceId,
                actions=result.actions,
                customStatus=ph.get_string_value(result.encoded_custom_status),
                completionToken=completionToken,
            )
        except Exception as ex:
            self._logger.exception(
                f"An error occurred while trying to execute instance '{req.instanceId}': {ex}"
            )
            failure_details = ph.new_failure_details(ex)
            actions = [
                ph.new_complete_orchestration_action(
                    -1, pb.ORCHESTRATION_STATUS_FAILED, "", failure_details
                )
            ]
            res = pb.OrchestratorResponse(
                instanceId=req.instanceId,
                actions=actions,
                completionToken=completionToken,
            )

        try:
            stub.CompleteOrchestratorTask(res)
        except grpc.RpcError as rpc_error:  # type: ignore
            # During shutdown or if the instance was terminated, the channel may be closed
            # or the instance may no longer be recognized by the sidecar. Treat these as benign.
            code = rpc_error.code()  # type: ignore
            details = str(rpc_error)
            benign = (
                code in {grpc.StatusCode.CANCELLED, grpc.StatusCode.UNAVAILABLE}
                or "unknown instance ID/task ID combo" in details
                or "Channel closed" in details
            )
            if self._shutdown.is_set() or benign:
                self._logger.debug(
                    f"Ignoring orchestrator completion delivery error during shutdown/benign condition: {rpc_error}"
                )
            else:
                self._logger.exception(
                    f"Failed to deliver orchestrator response for '{req.instanceId}' to sidecar: {rpc_error}"
                )
        except Exception as ex:
            self._logger.exception(
                f"Failed to deliver orchestrator response for '{req.instanceId}' to sidecar: {ex}"
            )

    def _execute_activity(
        self,
        req: pb.ActivityRequest,
        stub: stubs.TaskHubSidecarServiceStub,
        completionToken,
    ):
        instance_id = req.orchestrationInstance.instanceId
        try:
            executor = _ActivityExecutor(self._registry, self._logger)
<<<<<<< HEAD
            # Extract trace context if present on request
            trace_parent = None
            trace_state = None
            span_id = None
            try:
                parent_trace_ctx = req.parentTraceContext
                trace_parent = parent_trace_ctx.traceParent or None
                # spanID is a plain string field (empty string if not set)
                span_id = parent_trace_ctx.spanID or None
                if (
                    hasattr(parent_trace_ctx, "HasField")
                    and parent_trace_ctx.HasField("traceState")
                    and parent_trace_ctx.traceState.value != ""
                ):
                    trace_state = parent_trace_ctx.traceState.value
                self._logger.debug(
                    f"[TRACE] ActivityRequest.ptc present=True trace_parent={trace_parent!r} spanID={span_id!r} trace_state={trace_state!r}"
                )
            except Exception:
                pass

            result = executor.execute(
                instance_id,
                req.name,
                req.taskId,
                req.input.value,
                trace_parent=trace_parent,
                trace_state=trace_state,
                workflow_span_id=span_id,
            )
=======
            result = executor.execute(instance_id, req.name, req.taskId, req.input.value)
>>>>>>> 3854b185
            res = pb.ActivityResponse(
                instanceId=instance_id,
                taskId=req.taskId,
                result=ph.get_string_value(result),
                completionToken=completionToken,
            )
        except Exception as ex:
            res = pb.ActivityResponse(
                instanceId=instance_id,
                taskId=req.taskId,
                failureDetails=ph.new_failure_details(ex),
                completionToken=completionToken,
            )

        try:
            stub.CompleteActivityTask(res)
        except grpc.RpcError as rpc_error:  # type: ignore
            # Treat common shutdown/termination races as benign to avoid noisy logs
            code = rpc_error.code()  # type: ignore
            details = str(rpc_error)
            benign = code in {
                grpc.StatusCode.CANCELLED,
                grpc.StatusCode.UNAVAILABLE,
                grpc.StatusCode.UNKNOWN,
            } and (
                "unknown instance ID/task ID combo" in details
                or "Channel closed" in details
                or "Locally cancelled by application" in details
            )
            if self._shutdown.is_set() or benign:
                self._logger.debug(
                    f"Ignoring activity completion delivery error during shutdown/benign condition: {rpc_error}"
                )
            else:
                self._logger.exception(
                    f"Failed to deliver activity response for '{req.name}#{req.taskId}' of orchestration ID '{instance_id}' to sidecar: {rpc_error}"
                )
        except Exception as ex:
            self._logger.exception(
                f"Failed to deliver activity response for '{req.name}#{req.taskId}' of orchestration ID '{instance_id}' to sidecar: {ex}"
            )


class _RuntimeOrchestrationContext(task.OrchestrationContext):
    _generator: Optional[Generator[task.Task, Any, Any]]
    _previous_task: Optional[task.Task]

    def __init__(self, instance_id: str):
        self._generator = None
        self._is_replaying = True
        self._is_suspended = False
        self._is_complete = False
        self._result = None
        self._pending_actions: Dict[int, pb.OrchestratorAction] = {}
        self._pending_tasks: Dict[int, task.CompletableTask] = {}
        self._sequence_number = 0
        self._current_utc_datetime = datetime(1000, 1, 1)
        self._instance_id = instance_id
        self._app_id = None
        self._completion_status: Optional[pb.OrchestrationStatus] = None
        self._received_events: Dict[str, list[Any]] = {}
        self._pending_events: Dict[str, list[task.CompletableTask]] = {}
        self._new_input: Optional[Any] = None
        self._save_events = False
        self._encoded_custom_status: Optional[str] = None
        # Deterministic metadata
        self._workflow_name: Optional[str] = None
        self._parent_instance_id: Optional[str] = None
        self._history_event_sequence: Optional[int] = None
        # Trace context
        self._trace_parent: Optional[str] = None
        self._trace_state: Optional[str] = None
        self._orchestration_span_id: Optional[str] = None

    def run(self, generator: Generator[task.Task, Any, Any]):
        self._generator = generator
        # TODO: Do something with this task
        task = next(generator)  # this starts the generator
        # TODO: Check if the task is null?
        self._previous_task = task

    def resume(self):
        if self._generator is None:
            # This is never expected unless maybe there's an issue with the history
            raise TypeError(
                "The orchestrator generator is not initialized! Was the orchestration history corrupted?"
            )

        # We can resume the generator only if the previously yielded task
        # has reached a completed state. The only time this won't be the
        # case is if the user yielded on a WhenAll task and there are still
        # outstanding child tasks that need to be completed.
        while self._previous_task is not None and self._previous_task.is_complete:
            next_task = None
            if self._previous_task.is_failed:
                # Raise the failure as an exception to the generator.
                # The orchestrator can then either handle the exception or allow it to fail the orchestration.
                next_task = self._generator.throw(self._previous_task.get_exception())
            else:
                # Resume the generator with the previous result.
                # This will either return a Task or raise StopIteration if it's done.
                try:
                    _val = self._previous_task.get_result()
                except Exception:
                    raise
                next_task = self._generator.send(_val)

            if not isinstance(next_task, task.Task):
                raise TypeError("The orchestrator generator yielded a non-Task object")
            self._previous_task = next_task

    def set_complete(
        self,
        result: Any,
        status: pb.OrchestrationStatus,
        is_result_encoded: bool = False,
    ):
        if self._is_complete:
            return

        self._is_complete = True
        self._completion_status = status
        self._pending_actions.clear()  # Cancel any pending actions

        self._result = result
        result_json: Optional[str] = None
        if result is not None:
            result_json = result if is_result_encoded else shared.to_json(result)
        action = ph.new_complete_orchestration_action(
            self.next_sequence_number(),
            status,
            result_json,
            router=pb.TaskRouter(sourceAppID=self._app_id) if self._app_id else None,
        )
        self._pending_actions[action.id] = action

    def set_failed(self, ex: Exception):
        if self._is_complete:
            return

        self._is_complete = True
        self._pending_actions.clear()  # Cancel any pending actions
        self._completion_status = pb.ORCHESTRATION_STATUS_FAILED

        action = ph.new_complete_orchestration_action(
            self.next_sequence_number(),
            pb.ORCHESTRATION_STATUS_FAILED,
            None,
            ph.new_failure_details(ex),
            router=pb.TaskRouter(sourceAppID=self._app_id) if self._app_id else None,
        )
        self._pending_actions[action.id] = action

    def set_continued_as_new(self, new_input: Any, save_events: bool):
        if self._is_complete:
            return

        self._is_complete = True
        self._pending_actions.clear()  # Cancel any pending actions
        self._completion_status = pb.ORCHESTRATION_STATUS_CONTINUED_AS_NEW
        self._new_input = new_input
        self._save_events = save_events

    def get_actions(self) -> list[pb.OrchestratorAction]:
        if self._completion_status == pb.ORCHESTRATION_STATUS_CONTINUED_AS_NEW:
            # When continuing-as-new, we only return a single completion action.
            carryover_events: Optional[list[pb.HistoryEvent]] = None
            if self._save_events:
                carryover_events = []
                # We need to save the current set of pending events so that they can be
                # replayed when the new instance starts.
                for event_name, values in self._received_events.items():
                    for event_value in values:
                        encoded_value = shared.to_json(event_value) if event_value else None
                        carryover_events.append(
                            ph.new_event_raised_event(event_name, encoded_value)
                        )
            action = ph.new_complete_orchestration_action(
                self.next_sequence_number(),
                pb.ORCHESTRATION_STATUS_CONTINUED_AS_NEW,
                result=shared.to_json(self._new_input) if self._new_input is not None else None,
                failure_details=None,
                carryover_events=carryover_events,
                router=pb.TaskRouter(sourceAppID=self._app_id) if self._app_id else None,
            )
            return [action]
        else:
            return list(self._pending_actions.values())

    def next_sequence_number(self) -> int:
        self._sequence_number += 1
        return self._sequence_number

    @property
    def app_id(self) -> str:
        return self._app_id

    @property
    def instance_id(self) -> str:
        return self._instance_id

    @property
    def current_utc_datetime(self) -> datetime:
        return self._current_utc_datetime

    @current_utc_datetime.setter
    def current_utc_datetime(self, value: datetime):
        self._current_utc_datetime = value

    @property
    def is_replaying(self) -> bool:
        return self._is_replaying

    @property
    def is_suspended(self) -> bool:
        return self._is_suspended

    # Minimal deterministic context enhancements
    @property
    def workflow_name(self) -> str:
        return self._workflow_name if self._workflow_name is not None else ""

    @property
    def parent_instance_id(self) -> Optional[str]:
        return self._parent_instance_id

    @property
    def history_event_sequence(self) -> Optional[int]:
        return self._history_event_sequence

    # Trace context exposure
    @property
    def trace_parent(self) -> Optional[str]:
        return self._trace_parent

    @property
    def trace_state(self) -> Optional[str]:
        return self._trace_state

    @property
    def orchestration_span_id(self) -> Optional[str]:
        return self._orchestration_span_id

    def set_custom_status(self, custom_status: Any) -> None:
        self._encoded_custom_status = (
            shared.to_json(custom_status) if custom_status is not None else None
        )

    def create_timer(self, fire_at: Union[datetime, timedelta]) -> task.Task:
        return self.create_timer_internal(fire_at)

    def create_timer_internal(
        self,
        fire_at: Union[datetime, timedelta],
        retryable_task: Optional[task.RetryableTask] = None,
    ) -> task.Task:
        id = self.next_sequence_number()
        if isinstance(fire_at, timedelta):
            fire_at = self.current_utc_datetime + fire_at
        action = ph.new_create_timer_action(id, fire_at)
        self._pending_actions[id] = action

        timer_task: task.TimerTask = task.TimerTask()
        if retryable_task is not None:
            timer_task.set_retryable_parent(retryable_task)
        self._pending_tasks[id] = timer_task
        return timer_task

    def call_activity(
        self,
        activity: Union[task.Activity[TInput, TOutput], str],
        *,
        input: Optional[TInput] = None,
        retry_policy: Optional[task.RetryPolicy] = None,
        app_id: Optional[str] = None,
    ) -> task.Task[TOutput]:
        id = self.next_sequence_number()

        self.call_activity_function_helper(
            id, activity, input=input, retry_policy=retry_policy, is_sub_orch=False, app_id=app_id
        )
        return self._pending_tasks.get(id, task.CompletableTask())

    def call_sub_orchestrator(
        self,
        orchestrator: Union[task.Orchestrator[TInput, TOutput], str],
        *,
        input: Optional[TInput] = None,
        instance_id: Optional[str] = None,
        retry_policy: Optional[task.RetryPolicy] = None,
        app_id: Optional[str] = None,
    ) -> task.Task[TOutput]:
        id = self.next_sequence_number()
        if isinstance(orchestrator, str):
            orchestrator_name = orchestrator
        else:
            orchestrator_name = task.get_name(orchestrator)
        self.call_activity_function_helper(
            id,
            orchestrator_name,
            input=input,
            retry_policy=retry_policy,
            is_sub_orch=True,
            instance_id=instance_id,
            app_id=app_id,
        )
        return self._pending_tasks.get(id, task.CompletableTask())

    def call_activity_function_helper(
        self,
        id: Optional[int],
        activity_function: Union[task.Activity[TInput, TOutput], str],
        *,
        input: Optional[TInput] = None,
        retry_policy: Optional[task.RetryPolicy] = None,
        is_sub_orch: bool = False,
        instance_id: Optional[str] = None,
        fn_task: Optional[task.CompletableTask[TOutput]] = None,
        app_id: Optional[str] = None,
    ):
        if id is None:
            id = self.next_sequence_number()

        router = pb.TaskRouter()
        if self._app_id is not None:
            router.sourceAppID = self._app_id
        if app_id is not None:
            router.targetAppID = app_id

        if fn_task is None:
            encoded_input = shared.to_json(input) if input is not None else None
        else:
            # Here, we don't need to convert the input to JSON because it is already converted.
            # We just need to take string representation of it.
            encoded_input = str(input)

        # TEMPORARY ATTEMPT WRAPPING HACK (to be removed once proto carries attempt)
        # We wrap the activity input JSON as {"__dt_attempt": N, "__dt_payload": original}
        # so the ActivityContext can surface ctx.attempt. This only affects Python worker decoding.
        try:
            attempt_value: Optional[int] = None
            if fn_task is None:
                # First schedule: if retry policy provided, mark attempt=1
                attempt_value = 1 if retry_policy is not None else None
            else:
                # Retry schedule: use the current attempt count from RetryableTask
                if isinstance(fn_task, task.RetryableTask):
                    attempt_value = getattr(fn_task, "_attempt_count", None)

            if encoded_input is not None and attempt_value is not None:
                original_obj = shared.from_json(encoded_input)
                if (
                    isinstance(original_obj, dict)
                    and "__dt_attempt" in original_obj
                    and "__dt_payload" in original_obj
                ):
                    # Update in-place
                    original_obj["__dt_attempt"] = int(attempt_value)
                    encoded_input = shared.to_json(original_obj)
                else:
                    encoded_input = shared.to_json(
                        {
                            "__dt_attempt": int(attempt_value),
                            "__dt_payload": original_obj,
                        }
                    )
        except Exception:
            # Non-fatal: leave input as-is if wrapping fails
            pass
        # END TEMPORARY ATTEMPT WRAPPING HACK
        if not is_sub_orch:
            name = (
                activity_function
                if isinstance(activity_function, str)
                else task.get_name(activity_function)
            )
            action = ph.new_schedule_task_action(id, name, encoded_input, router)
        else:
            if instance_id is None:
                # Create a deteministic instance ID based on the parent instance ID
                instance_id = f"{self.instance_id}:{id:04x}"
            if not isinstance(activity_function, str):
                raise ValueError("Orchestrator function name must be a string")
            action = ph.new_create_sub_orchestration_action(
                id, activity_function, instance_id, encoded_input, router
            )
        self._pending_actions[id] = action

        if fn_task is None:
            if retry_policy is None:
                fn_task = task.CompletableTask[TOutput]()
            else:
                fn_task = task.RetryableTask[TOutput](
                    retry_policy=retry_policy,
                    action=action,
                    start_time=self.current_utc_datetime,
                    is_sub_orch=is_sub_orch,
                )
        self._pending_tasks[id] = fn_task

    def wait_for_external_event(self, name: str) -> task.Task:
        # Check to see if this event has already been received, in which case we
        # can return it immediately. Otherwise, record out intent to receive an
        # event with the given name so that we can resume the generator when it
        # arrives. If there are multiple events with the same name, we return
        # them in the order they were received.
        external_event_task: task.CompletableTask = task.CompletableTask()
        event_name = name.casefold()
        event_list = self._received_events.get(event_name, None)
        if event_list:
            event_data = event_list.pop(0)
            if not event_list:
                del self._received_events[event_name]
            external_event_task.complete(event_data)
        else:
            task_list = self._pending_events.get(event_name, None)
            if not task_list:
                task_list = []
                self._pending_events[event_name] = task_list
            task_list.append(external_event_task)
        return external_event_task

    def continue_as_new(self, new_input, *, save_events: bool = False) -> None:
        if self._is_complete:
            return

        self.set_continued_as_new(new_input, save_events)


class ExecutionResults:
    actions: list[pb.OrchestratorAction]
    encoded_custom_status: Optional[str]

    def __init__(self, actions: list[pb.OrchestratorAction], encoded_custom_status: Optional[str]):
        self.actions = actions
        self.encoded_custom_status = encoded_custom_status


class _OrchestrationExecutor:
    _generator: Optional[task.Orchestrator] = None

    def __init__(self, registry: _Registry, logger: logging.Logger):
        self._registry = registry
        self._logger = logger
        self._is_suspended = False
        self._suspended_events: list[pb.HistoryEvent] = []

    def execute(
        self,
        instance_id: str,
        old_events: Sequence[pb.HistoryEvent],
        new_events: Sequence[pb.HistoryEvent],
    ) -> ExecutionResults:
        if not new_events:
            raise task.OrchestrationStateError(
                "The new history event list must have at least one event in it."
            )

        ctx = _RuntimeOrchestrationContext(instance_id)
        try:
            # Rebuild local state by replaying old history into the orchestrator function
            self._logger.debug(
                f"{instance_id}: Rebuilding local state with {len(old_events)} history event..."
            )
            ctx._is_replaying = True
            for old_event in old_events:
                self.process_event(ctx, old_event)

            # Get new actions by executing newly received events into the orchestrator function
            if self._logger.level <= logging.DEBUG:
                summary = _get_new_event_summary(new_events)
                self._logger.debug(
                    f"{instance_id}: Processing {len(new_events)} new event(s): {summary}"
                )
            ctx._is_replaying = False
            for new_event in new_events:
                self.process_event(ctx, new_event)

        except Exception as ex:
            # Unhandled exceptions fail the orchestration
            ctx.set_failed(ex)

        if not ctx._is_complete:
            task_count = len(ctx._pending_tasks)
            event_count = len(ctx._pending_events)
            self._logger.info(
                f"{instance_id}: Orchestrator yielded with {task_count} task(s) and {event_count} event(s) outstanding."
            )
        elif (
            ctx._completion_status
            and ctx._completion_status is not pb.ORCHESTRATION_STATUS_CONTINUED_AS_NEW
        ):
            completion_status_str = ph.get_orchestration_status_str(ctx._completion_status)
            self._logger.info(
                f"{instance_id}: Orchestration completed with status: {completion_status_str}"
            )

        actions = ctx.get_actions()
        if self._logger.level <= logging.DEBUG:
            self._logger.debug(
                f"{instance_id}: Returning {len(actions)} action(s): {_get_action_summary(actions)}"
            )
        return ExecutionResults(actions=actions, encoded_custom_status=ctx._encoded_custom_status)

    def process_event(self, ctx: _RuntimeOrchestrationContext, event: pb.HistoryEvent) -> None:
<<<<<<< HEAD
        if self._is_suspended and _is_suspendable(event) and not ctx.is_replaying:
=======
        if self._is_suspended and _is_suspendable(event):
>>>>>>> 3854b185
            # We are suspended, so we need to buffer this event until we are resumed
            self._suspended_events.append(event)
            return

        # CONSIDER: change to a switch statement with event.WhichOneof("eventType")
        try:
            # Maintain a monotonic event sequence counter for determinism debugging
            if ctx._history_event_sequence is None:
                ctx._history_event_sequence = 1
            else:
                ctx._history_event_sequence += 1
            if event.HasField("orchestratorStarted"):
                ctx.current_utc_datetime = event.timestamp.ToDatetime()
            elif event.HasField("executionStarted"):
                if event.router.targetAppID:
                    ctx._app_id = event.router.targetAppID
                else:
                    ctx._app_id = event.router.sourceAppID

                # TODO: Check if we already started the orchestration
                fn = self._registry.get_orchestrator(event.executionStarted.name)
                if fn is None:
                    raise OrchestratorNotRegisteredError(
                        f"A '{event.executionStarted.name}' orchestrator was not registered."
                    )

                # Populate deterministic metadata from history
                ctx._workflow_name = event.executionStarted.name
                # Trace context from backend if provided
                try:
                    if event.executionStarted.HasField("parentTraceContext"):
                        ptc = event.executionStarted.parentTraceContext
                        ctx._trace_parent = ptc.traceParent or None
                        if ptc.HasField("traceState") and ptc.traceState.value != "":
                            ctx._trace_state = ptc.traceState.value
                    # orchestrationSpanID is wrapped
                    if event.executionStarted.HasField("orchestrationSpanID"):
                        osid = event.executionStarted.orchestrationSpanID
                        if osid is not None and hasattr(osid, "value") and osid.value != "":
                            ctx._orchestration_span_id = osid.value
                except Exception:
                    pass
                # Prefer explicit parent info if provided by backend. Guard against default/empty submessages.
                try:
                    if event.executionStarted.HasField("parentInstance"):
                        parent_info = event.executionStarted.parentInstance
                        orch_inst = getattr(parent_info, "orchestrationInstance", None)
                        if orch_inst is not None and getattr(orch_inst, "instanceId", ""):
                            ctx._parent_instance_id = orch_inst.instanceId
                except Exception:
                    pass
                # Fallback: derive from deterministic sub-orch instance ID format "<parent>:<hex>"
                if ctx._parent_instance_id is None and ":" in ctx.instance_id:
                    try:
                        ctx._parent_instance_id = ctx.instance_id.rsplit(":", 1)[0]
                    except Exception:
                        ctx._parent_instance_id = None

                # deserialize the input, if any
                input = None
                if (
                    event.executionStarted.input is not None
                    and event.executionStarted.input.value != ""
                ):
                    input = shared.from_json(event.executionStarted.input.value)

                result = fn(ctx, input)  # this does not execute the generator, only creates it
                if isinstance(result, GeneratorType):
                    # Start the orchestrator's generator function
                    ctx.run(result)
                else:
                    # This is an orchestrator that doesn't schedule any tasks
                    ctx.set_complete(result, pb.ORCHESTRATION_STATUS_COMPLETED)
            elif event.HasField("timerCreated"):
                # This history event confirms that the timer was successfully scheduled.
                # Remove the timerCreated event from the pending action list so we don't schedule it again.
                timer_id = event.eventId
                action = ctx._pending_actions.pop(timer_id, None)
                if not action:
                    raise _get_non_determinism_error(timer_id, task.get_name(ctx.create_timer))
                elif not action.HasField("createTimer"):
                    expected_method_name = task.get_name(ctx.create_timer)
                    raise _get_wrong_action_type_error(timer_id, expected_method_name, action)
            elif event.HasField("timerFired"):
                timer_id = event.timerFired.timerId
                timer_task = ctx._pending_tasks.pop(timer_id, None)
                if not timer_task:
                    # TODO: Should this be an error? When would it ever happen?
                    if not ctx._is_replaying:
                        self._logger.warning(
                            f"{ctx.instance_id}: Ignoring unexpected timerFired event with ID = {timer_id}."
                        )
                    return
                timer_task.complete(None)
                if timer_task._retryable_parent is not None:
                    activity_action = timer_task._retryable_parent._action

                    if not timer_task._retryable_parent._is_sub_orch:
                        cur_task = activity_action.scheduleTask
                        instance_id = None
                    else:
                        cur_task = activity_action.createSubOrchestration
                        instance_id = cur_task.instanceId
                    if cur_task.router and cur_task.router.targetAppID:
                        target_app_id = cur_task.router.targetAppID
                    else:
                        target_app_id = None

                    ctx.call_activity_function_helper(
                        id=activity_action.id,
                        activity_function=cur_task.name,
                        input=cur_task.input.value,
                        retry_policy=timer_task._retryable_parent._retry_policy,
                        is_sub_orch=timer_task._retryable_parent._is_sub_orch,
                        instance_id=instance_id,
                        fn_task=timer_task._retryable_parent,
                        app_id=target_app_id,
                    )
                else:
                    ctx.resume()
            elif event.HasField("taskScheduled"):
                # This history event confirms that the activity execution was successfully scheduled.
                # Remove the taskScheduled event from the pending action list so we don't schedule it again.
                task_id = event.eventId
                action = ctx._pending_actions.pop(task_id, None)
                activity_task = ctx._pending_tasks.get(task_id, None)
                if not action:
                    raise _get_non_determinism_error(task_id, task.get_name(ctx.call_activity))
                elif not action.HasField("scheduleTask"):
                    expected_method_name = task.get_name(ctx.call_activity)
                    raise _get_wrong_action_type_error(task_id, expected_method_name, action)
                elif action.scheduleTask.name != event.taskScheduled.name:
                    raise _get_wrong_action_name_error(
                        task_id,
                        method_name=task.get_name(ctx.call_activity),
                        expected_task_name=event.taskScheduled.name,
                        actual_task_name=action.scheduleTask.name,
                    )
            elif event.HasField("taskCompleted"):
                # This history event contains the result of a completed activity task.
                task_id = event.taskCompleted.taskScheduledId
                activity_task = ctx._pending_tasks.pop(task_id, None)
                if not activity_task:
                    # TODO: Should this be an error? When would it ever happen?
                    if not ctx.is_replaying:
                        self._logger.warning(
                            f"{ctx.instance_id}: Ignoring unexpected taskCompleted event with ID = {task_id}."
                        )
                    return
                result = None
                if not ph.is_empty(event.taskCompleted.result):
                    result = shared.from_json(event.taskCompleted.result.value)
                activity_task.complete(result)
                ctx.resume()
            elif event.HasField("taskFailed"):
                task_id = event.taskFailed.taskScheduledId
                activity_task = ctx._pending_tasks.pop(task_id, None)
                if not activity_task:
                    # TODO: Should this be an error? When would it ever happen?
                    if not ctx.is_replaying:
                        self._logger.warning(
                            f"{ctx.instance_id}: Ignoring unexpected taskFailed event with ID = {task_id}."
                        )
                    return

                if isinstance(activity_task, task.RetryableTask):
                    if activity_task._retry_policy is not None:
                        # Check for non-retryable errors by type name
                        error_type = event.taskFailed.failureDetails.errorType
                        policy = activity_task._retry_policy
                        is_non_retryable = False
                        if error_type == getattr(
                            task.NonRetryableError, "__name__", "NonRetryableError"
                        ):
                            is_non_retryable = True
                        elif (
                            policy.non_retryable_error_types is not None
                            and error_type in policy.non_retryable_error_types
                        ):
                            is_non_retryable = True

                        if is_non_retryable:
                            activity_task.fail(
                                f"{ctx.instance_id}: Activity task #{task_id} failed: {event.taskFailed.failureDetails.errorMessage}",
                                event.taskFailed.failureDetails,
                            )
                            ctx.resume()
                        else:
                            next_delay = activity_task.compute_next_delay()
                            if next_delay is None:
                                activity_task.fail(
                                    f"{ctx.instance_id}: Activity task #{task_id} failed: {event.taskFailed.failureDetails.errorMessage}",
                                    event.taskFailed.failureDetails,
                                )
                                ctx.resume()
                            else:
                                activity_task.increment_attempt_count()
                                ctx.create_timer_internal(next_delay, activity_task)
                elif isinstance(activity_task, task.CompletableTask):
                    activity_task.fail(
                        f"{ctx.instance_id}: Activity task #{task_id} failed: {event.taskFailed.failureDetails.errorMessage}",
                        event.taskFailed.failureDetails,
                    )
                    ctx.resume()
                else:
                    raise TypeError("Unexpected task type")
            elif event.HasField("subOrchestrationInstanceCreated"):
                # This history event confirms that the sub-orchestration execution was successfully scheduled.
                # Remove the subOrchestrationInstanceCreated event from the pending action list so we don't schedule it again.
                task_id = event.eventId
                action = ctx._pending_actions.pop(task_id, None)
                if not action:
                    raise _get_non_determinism_error(
                        task_id, task.get_name(ctx.call_sub_orchestrator)
                    )
                elif not action.HasField("createSubOrchestration"):
                    expected_method_name = task.get_name(ctx.call_sub_orchestrator)
                    raise _get_wrong_action_type_error(task_id, expected_method_name, action)
                elif (
                    action.createSubOrchestration.name != event.subOrchestrationInstanceCreated.name
                ):
                    raise _get_wrong_action_name_error(
                        task_id,
                        method_name=task.get_name(ctx.call_sub_orchestrator),
                        expected_task_name=event.subOrchestrationInstanceCreated.name,
                        actual_task_name=action.createSubOrchestration.name,
                    )
            elif event.HasField("subOrchestrationInstanceCompleted"):
                task_id = event.subOrchestrationInstanceCompleted.taskScheduledId
                sub_orch_task = ctx._pending_tasks.pop(task_id, None)
                if not sub_orch_task:
                    # TODO: Should this be an error? When would it ever happen?
                    if not ctx.is_replaying:
                        self._logger.warning(
                            f"{ctx.instance_id}: Ignoring unexpected subOrchestrationInstanceCompleted event with ID = {task_id}."
                        )
                    return
                result = None
                if not ph.is_empty(event.subOrchestrationInstanceCompleted.result):
                    result = shared.from_json(event.subOrchestrationInstanceCompleted.result.value)
                sub_orch_task.complete(result)
                ctx.resume()
            elif event.HasField("subOrchestrationInstanceFailed"):
                failedEvent = event.subOrchestrationInstanceFailed
                task_id = failedEvent.taskScheduledId
                sub_orch_task = ctx._pending_tasks.pop(task_id, None)
                if not sub_orch_task:
                    # TODO: Should this be an error? When would it ever happen?
                    if not ctx.is_replaying:
                        self._logger.warning(
                            f"{ctx.instance_id}: Ignoring unexpected subOrchestrationInstanceFailed event with ID = {task_id}."
                        )
                    return
                if isinstance(sub_orch_task, task.RetryableTask):
                    if sub_orch_task._retry_policy is not None:
                        # Check for non-retryable errors by type name
                        error_type = failedEvent.failureDetails.errorType
                        policy = sub_orch_task._retry_policy
                        is_non_retryable = False
                        if error_type == getattr(
                            task.NonRetryableError, "__name__", "NonRetryableError"
                        ):
                            is_non_retryable = True
                        elif (
                            policy.non_retryable_error_types is not None
                            and error_type in policy.non_retryable_error_types
                        ):
                            is_non_retryable = True

                        if is_non_retryable:
                            sub_orch_task.fail(
                                f"Sub-orchestration task #{task_id} failed: {failedEvent.failureDetails.errorMessage}",
                                failedEvent.failureDetails,
                            )
                            ctx.resume()
                        else:
                            next_delay = sub_orch_task.compute_next_delay()
                            if next_delay is None:
                                sub_orch_task.fail(
                                    f"Sub-orchestration task #{task_id} failed: {failedEvent.failureDetails.errorMessage}",
                                    failedEvent.failureDetails,
                                )
                                ctx.resume()
                            else:
                                sub_orch_task.increment_attempt_count()
                                ctx.create_timer_internal(next_delay, sub_orch_task)
                elif isinstance(sub_orch_task, task.CompletableTask):
                    sub_orch_task.fail(
                        f"Sub-orchestration task #{task_id} failed: {failedEvent.failureDetails.errorMessage}",
                        failedEvent.failureDetails,
                    )
                    ctx.resume()
                else:
                    raise TypeError("Unexpected sub-orchestration task type")
            elif event.HasField("eventRaised"):
                # event names are case-insensitive
                event_name = event.eventRaised.name.casefold()
                if not ctx.is_replaying:
                    self._logger.info(f"{ctx.instance_id} Event raised: {event_name}")
                task_list = ctx._pending_events.get(event_name, None)
                decoded_result: Optional[Any] = None
                if task_list:
                    event_task = task_list.pop(0)
                    if not ph.is_empty(event.eventRaised.input):
                        decoded_result = shared.from_json(event.eventRaised.input.value)
                    event_task.complete(decoded_result)
                    if not task_list:
                        del ctx._pending_events[event_name]
                    ctx.resume()
                else:
                    # buffer the event
                    event_list = ctx._received_events.get(event_name, None)
                    if not event_list:
                        event_list = []
                        ctx._received_events[event_name] = event_list
                    if not ph.is_empty(event.eventRaised.input):
                        decoded_result = shared.from_json(event.eventRaised.input.value)
                    event_list.append(decoded_result)
                    if not ctx.is_replaying:
                        self._logger.info(
                            f"{ctx.instance_id}: Event '{event_name}' has been buffered as there are no tasks waiting for it."
                        )
            elif event.HasField("executionSuspended"):
                if not self._is_suspended and not ctx.is_replaying:
                    self._logger.info(f"{ctx.instance_id}: Execution suspended.")
                self._is_suspended = True
                ctx._is_suspended = True
            elif event.HasField("executionResumed") and self._is_suspended:
                if not ctx.is_replaying:
                    self._logger.info(f"{ctx.instance_id}: Resuming execution.")
                self._is_suspended = False
                ctx._is_suspended = False
                for e in self._suspended_events:
                    self.process_event(ctx, e)
                self._suspended_events = []
            elif event.HasField("executionTerminated"):
                if not ctx.is_replaying:
                    self._logger.info(f"{ctx.instance_id}: Execution terminating.")
                encoded_output = (
                    event.executionTerminated.input.value
                    if not ph.is_empty(event.executionTerminated.input)
                    else None
                )
                ctx.set_complete(
                    encoded_output,
                    pb.ORCHESTRATION_STATUS_TERMINATED,
                    is_result_encoded=True,
                )
            else:
                eventType = event.WhichOneof("eventType")
                raise task.OrchestrationStateError(
                    f"Don't know how to handle event of type '{eventType}'"
                )
        except StopIteration as generatorStopped:
            # The orchestrator generator function completed
            ctx.set_complete(generatorStopped.value, pb.ORCHESTRATION_STATUS_COMPLETED)


class _ActivityExecutor:
    def __init__(self, registry: _Registry, logger: logging.Logger):
        self._registry = registry
        self._logger = logger

    def execute(
        self,
        orchestration_id: str,
        name: str,
        task_id: int,
        encoded_input: Optional[str],
<<<<<<< HEAD
        *,
        trace_parent: Optional[str] = None,
        trace_state: Optional[str] = None,
        workflow_span_id: Optional[str] = None,
=======
>>>>>>> 3854b185
    ) -> Optional[str]:
        """Executes an activity function and returns the serialized result, if any."""
        self._logger.debug(f"{orchestration_id}/{task_id}: Executing activity '{name}'...")
        fn = self._registry.get_activity(name)
        if not fn:
            raise ActivityNotRegisteredError(
                f"Activity function named '{name}' was not registered!"
            )

        # Create context first
        ctx = task.ActivityContext(orchestration_id, task_id)
        # Decode input and extract attempt if present
        activity_input = shared.from_json(encoded_input) if encoded_input else None
        # TEMPORARY ATTEMPT UNWRAP HACK (to be removed once proto carries attempt)
        try:
            if (
                isinstance(activity_input, dict)
                and "__dt_attempt" in activity_input
                and "__dt_payload" in activity_input
            ):
                attempt_val = activity_input.get("__dt_attempt")
                try:
                    ctx._attempt = int(attempt_val) if attempt_val is not None else None
                except Exception:
                    ctx._attempt = None
                activity_input = activity_input.get("__dt_payload")
        except Exception:
            pass
        # END TEMPORARY ATTEMPT UNWRAP HACK
        ctx._trace_parent = trace_parent
        ctx._trace_state = trace_state
        ctx._workflow_span_id = workflow_span_id

        # Execute the activity function
        activity_output = fn(ctx, activity_input)

        encoded_output = shared.to_json(activity_output) if activity_output is not None else None
        chars = len(encoded_output) if encoded_output else 0
        self._logger.debug(
            f"{orchestration_id}/{task_id}: Activity '{name}' completed successfully with {chars} char(s) of encoded output."
        )
        return encoded_output


def _get_non_determinism_error(task_id: int, action_name: str) -> task.NonDeterminismError:
    return task.NonDeterminismError(
        f"A previous execution called {action_name} with ID={task_id}, but the current "
        f"execution doesn't have this action with this ID. This problem occurs when either "
        f"the orchestration has non-deterministic logic or if the code was changed after an "
        f"instance of this orchestration already started running."
    )


def _get_wrong_action_type_error(
    task_id: int, expected_method_name: str, action: pb.OrchestratorAction
) -> task.NonDeterminismError:
    unexpected_method_name = _get_method_name_for_action(action)
    return task.NonDeterminismError(
        f"Failed to restore orchestration state due to a history mismatch: A previous execution called "
        f"{expected_method_name} with ID={task_id}, but the current execution is instead trying to call "
        f"{unexpected_method_name} as part of rebuilding it's history. This kind of mismatch can happen if an "
        f"orchestration has non-deterministic logic or if the code was changed after an instance of this "
        f"orchestration already started running."
    )


def _get_wrong_action_name_error(
    task_id: int, method_name: str, expected_task_name: str, actual_task_name: str
) -> task.NonDeterminismError:
    return task.NonDeterminismError(
        f"Failed to restore orchestration state due to a history mismatch: A previous execution called "
        f"{method_name} with name='{expected_task_name}' and sequence number {task_id}, but the current "
        f"execution is instead trying to call {actual_task_name} as part of rebuilding it's history. "
        f"This kind of mismatch can happen if an orchestration has non-deterministic logic or if the code "
        f"was changed after an instance of this orchestration already started running."
    )


def _get_method_name_for_action(action: pb.OrchestratorAction) -> str:
    action_type = action.WhichOneof("orchestratorActionType")
    if action_type == "scheduleTask":
        return task.get_name(task.OrchestrationContext.call_activity)
    elif action_type == "createTimer":
        return task.get_name(task.OrchestrationContext.create_timer)
    elif action_type == "createSubOrchestration":
        return task.get_name(task.OrchestrationContext.call_sub_orchestrator)
    # elif action_type == "sendEvent":
    #    return task.get_name(task.OrchestrationContext.send_event)
    else:
        raise NotImplementedError(f"Action type '{action_type}' not supported!")


def _get_new_event_summary(new_events: Sequence[pb.HistoryEvent]) -> str:
    """Returns a summary of the new events that can be used for logging."""
    if not new_events:
        return "[]"
    elif len(new_events) == 1:
        return f"[{new_events[0].WhichOneof('eventType')}]"
    else:
        counts: Dict[str, int] = {}
        for event in new_events:
            event_type = event.WhichOneof("eventType")
            counts[event_type] = counts.get(event_type, 0) + 1
        return f"[{', '.join(f'{name}={count}' for name, count in counts.items())}]"


def _get_action_summary(new_actions: Sequence[pb.OrchestratorAction]) -> str:
    """Returns a summary of the new actions that can be used for logging."""
    if not new_actions:
        return "[]"
    elif len(new_actions) == 1:
        return f"[{new_actions[0].WhichOneof('orchestratorActionType')}]"
    else:
        counts: Dict[str, int] = {}
        for action in new_actions:
            action_type = action.WhichOneof("orchestratorActionType")
            counts[action_type] = counts.get(action_type, 0) + 1
        return f"[{', '.join(f'{name}={count}' for name, count in counts.items())}]"


def _is_suspendable(event: pb.HistoryEvent) -> bool:
    """Returns true if the event is one that can be suspended and resumed."""
    return event.WhichOneof("eventType") not in [
        "executionResumed",
        "executionTerminated",
    ]


class _AsyncWorkerManager:
    def __init__(self, concurrency_options: ConcurrencyOptions):
        self.concurrency_options = concurrency_options
        self.activity_semaphore = None
        self.orchestration_semaphore = None
        # Don't create queues here - defer until we have an event loop
        self.activity_queue: Optional[asyncio.Queue] = None
        self.orchestration_queue: Optional[asyncio.Queue] = None
        self._queue_event_loop: Optional[asyncio.AbstractEventLoop] = None
        # Store work items when no event loop is available
        self._pending_activity_work: list = []
        self._pending_orchestration_work: list = []
        self.thread_pool = ThreadPoolExecutor(
            max_workers=concurrency_options.maximum_thread_pool_workers,
            thread_name_prefix="DurableTask",
        )
        self._shutdown = False

    def _ensure_queues_for_current_loop(self):
        """Ensure queues are bound to the current event loop."""
        try:
            current_loop = asyncio.get_running_loop()
        except RuntimeError:
            # No event loop running, can't create queues
            return

        # Check if queues are already properly set up for current loop
        if self._queue_event_loop is current_loop:
            if self.activity_queue is not None and self.orchestration_queue is not None:
                # Queues are already bound to the current loop and exist
                return

        # Need to recreate queues for the current event loop
        # First, preserve any existing work items
        existing_activity_items = []
        existing_orchestration_items = []

        if self.activity_queue is not None:
            try:
                while not self.activity_queue.empty():
                    existing_activity_items.append(self.activity_queue.get_nowait())
            except Exception:
                pass

        if self.orchestration_queue is not None:
            try:
                while not self.orchestration_queue.empty():
                    existing_orchestration_items.append(self.orchestration_queue.get_nowait())
            except Exception:
                pass

        # Create fresh queues for the current event loop
        self.activity_queue = asyncio.Queue()
        self.orchestration_queue = asyncio.Queue()
        self._queue_event_loop = current_loop

        # Restore the work items to the new queues
        for item in existing_activity_items:
            self.activity_queue.put_nowait(item)
        for item in existing_orchestration_items:
            self.orchestration_queue.put_nowait(item)

        # Move pending work items to the queues
        for item in self._pending_activity_work:
            self.activity_queue.put_nowait(item)
        for item in self._pending_orchestration_work:
            self.orchestration_queue.put_nowait(item)

        # Clear the pending work lists
        self._pending_activity_work.clear()
        self._pending_orchestration_work.clear()

    async def run(self):
        # Reset shutdown flag in case this manager is being reused
        self._shutdown = False

        # Ensure queues are properly bound to the current event loop
        self._ensure_queues_for_current_loop()

        # Create semaphores in the current event loop
        self.activity_semaphore = asyncio.Semaphore(
            self.concurrency_options.maximum_concurrent_activity_work_items
        )
        self.orchestration_semaphore = asyncio.Semaphore(
            self.concurrency_options.maximum_concurrent_orchestration_work_items
        )

        # Start background consumers for each work type
        if self.activity_queue is not None and self.orchestration_queue is not None:
            await asyncio.gather(
                self._consume_queue(self.activity_queue, self.activity_semaphore),
                self._consume_queue(self.orchestration_queue, self.orchestration_semaphore),
            )

    async def _consume_queue(self, queue: asyncio.Queue, semaphore: asyncio.Semaphore):
        # List to track running tasks
        running_tasks: set[asyncio.Task] = set()

        while True:
            # Clean up completed tasks
            done_tasks = {task for task in running_tasks if task.done()}
            running_tasks -= done_tasks

            # Exit if shutdown is set and the queue is empty and no tasks are running
            if self._shutdown and queue.empty() and not running_tasks:
                break

            try:
                work = await asyncio.wait_for(queue.get(), timeout=1.0)
            except asyncio.TimeoutError:
                continue

            func, args, kwargs = work
            # Create a concurrent task for processing
            task = asyncio.create_task(
                self._process_work_item(semaphore, queue, func, args, kwargs)
            )
            running_tasks.add(task)

    async def _process_work_item(
        self, semaphore: asyncio.Semaphore, queue: asyncio.Queue, func, args, kwargs
    ):
        async with semaphore:
            try:
                await self._run_func(func, *args, **kwargs)
            finally:
                queue.task_done()

    async def _run_func(self, func, *args, **kwargs):
        if inspect.iscoroutinefunction(func):
            return await func(*args, **kwargs)
        else:
            loop = asyncio.get_running_loop()
            # Avoid submitting to executor after shutdown
            if (
                getattr(self, "_shutdown", False)
                and getattr(self, "thread_pool", None)
                and getattr(self.thread_pool, "_shutdown", False)
            ):
                return None
            return await loop.run_in_executor(self.thread_pool, lambda: func(*args, **kwargs))

    def submit_activity(self, func, *args, **kwargs):
        work_item = (func, args, kwargs)
        self._ensure_queues_for_current_loop()
        if self.activity_queue is not None:
            self.activity_queue.put_nowait(work_item)
        else:
            # No event loop running, store in pending list
            self._pending_activity_work.append(work_item)

    def submit_orchestration(self, func, *args, **kwargs):
        work_item = (func, args, kwargs)
        self._ensure_queues_for_current_loop()
        if self.orchestration_queue is not None:
            self.orchestration_queue.put_nowait(work_item)
        else:
            # No event loop running, store in pending list
            self._pending_orchestration_work.append(work_item)

    def shutdown(self):
        self._shutdown = True
        self.thread_pool.shutdown(wait=True)

    def reset_for_new_run(self):
        """Reset the manager state for a new run."""
        self._shutdown = False
        # Clear any existing queues - they'll be recreated when needed
        if self.activity_queue is not None:
            # Clear existing queue by creating a new one
            # This ensures no items from previous runs remain
            try:
                while not self.activity_queue.empty():
                    self.activity_queue.get_nowait()
            except Exception:
                pass
        if self.orchestration_queue is not None:
            try:
                while not self.orchestration_queue.empty():
                    self.orchestration_queue.get_nowait()
            except Exception:
                pass
        # Clear pending work lists
        self._pending_activity_work.clear()
        self._pending_orchestration_work.clear()


# Export public API
__all__ = ["ConcurrencyOptions", "TaskHubGrpcWorker"]<|MERGE_RESOLUTION|>--- conflicted
+++ resolved
@@ -74,8 +74,8 @@
 
 
 class _Registry:
-    orchestrators: Dict[str, task.Orchestrator]
-    activities: Dict[str, task.Activity]
+    orchestrators: dict[str, task.Orchestrator]
+    activities: dict[str, task.Activity]
 
     def __init__(self):
         self.orchestrators = {}
@@ -261,10 +261,7 @@
         secure_channel: bool = False,
         interceptors: Optional[Sequence[shared.ClientInterceptor]] = None,
         concurrency_options: Optional[ConcurrencyOptions] = None,
-<<<<<<< HEAD
-=======
         channel_options: Optional[Sequence[tuple[str, Any]]] = None,
->>>>>>> 3854b185
     ):
         self._registry = _Registry()
         self._host_address = host_address if host_address else shared.get_default_host_address()
@@ -272,15 +269,12 @@
         self._shutdown = Event()
         self._is_running = False
         self._secure_channel = secure_channel
-<<<<<<< HEAD
+        self._channel_options = channel_options
         # Track in-flight activity executions for graceful draining
         import threading as _threading
 
         self._active_task_count = 0
         self._active_task_cv = _threading.Condition()
-=======
-        self._channel_options = channel_options
->>>>>>> 3854b185
 
         # Use provided concurrency options or create default ones
         self._concurrency_options = (
@@ -319,7 +313,6 @@
         """
         if self._is_running:
             raise RuntimeError("Orchestrators cannot be added while the worker is running.")
-<<<<<<< HEAD
 
         # Auto-detect coroutine functions and delegate to async registration
         if inspect.iscoroutinefunction(fn):
@@ -368,9 +361,6 @@
             raise ValueError("A non-empty orchestrator name is required.")
         self._registry.add_named_orchestrator(name, generator_orchestrator)
         return name
-=======
-        return self._registry.add_orchestrator(fn)
->>>>>>> 3854b185
 
     def add_activity(self, fn: task.Activity) -> str:
         """Registers an activity function with the worker."""
@@ -521,7 +511,6 @@
                 current_reader_thread.start()
                 loop = asyncio.get_running_loop()
                 while not self._shutdown.is_set():
-<<<<<<< HEAD
                     work_item = await loop.run_in_executor(None, work_item_queue.get)
                     if isinstance(work_item, Exception):
                         raise work_item
@@ -558,35 +547,6 @@
                         pass
                     else:
                         self._logger.warning(f"Unexpected work item type: {request_type}")
-=======
-                    try:
-                        work_item = await loop.run_in_executor(None, work_item_queue.get)
-                        if isinstance(work_item, Exception):
-                            raise work_item
-                        request_type = work_item.WhichOneof("request")
-                        self._logger.debug(f'Received "{request_type}" work item')
-                        if work_item.HasField("orchestratorRequest"):
-                            self._async_worker_manager.submit_orchestration(
-                                self._execute_orchestrator,
-                                work_item.orchestratorRequest,
-                                stub,
-                                work_item.completionToken,
-                            )
-                        elif work_item.HasField("activityRequest"):
-                            self._async_worker_manager.submit_activity(
-                                self._execute_activity,
-                                work_item.activityRequest,
-                                stub,
-                                work_item.completionToken,
-                            )
-                        elif work_item.HasField("healthPing"):
-                            pass
-                        else:
-                            self._logger.warning(f"Unexpected work item type: {request_type}")
-                    except Exception as e:
-                        self._logger.warning(f"Error in work item stream: {e}")
-                        raise e
->>>>>>> 3854b185
                 current_reader_thread.join(timeout=1)
                 self._logger.info("Work item stream ended normally")
             except grpc.RpcError as rpc_error:
@@ -743,7 +703,6 @@
         instance_id = req.orchestrationInstance.instanceId
         try:
             executor = _ActivityExecutor(self._registry, self._logger)
-<<<<<<< HEAD
             # Extract trace context if present on request
             trace_parent = None
             trace_state = None
@@ -774,9 +733,6 @@
                 trace_state=trace_state,
                 workflow_span_id=span_id,
             )
-=======
-            result = executor.execute(instance_id, req.name, req.taskId, req.input.value)
->>>>>>> 3854b185
             res = pb.ActivityResponse(
                 instanceId=instance_id,
                 taskId=req.taskId,
@@ -830,15 +786,15 @@
         self._is_suspended = False
         self._is_complete = False
         self._result = None
-        self._pending_actions: Dict[int, pb.OrchestratorAction] = {}
-        self._pending_tasks: Dict[int, task.CompletableTask] = {}
+        self._pending_actions: dict[int, pb.OrchestratorAction] = {}
+        self._pending_tasks: dict[int, task.CompletableTask] = {}
         self._sequence_number = 0
         self._current_utc_datetime = datetime(1000, 1, 1)
         self._instance_id = instance_id
         self._app_id = None
         self._completion_status: Optional[pb.OrchestrationStatus] = None
-        self._received_events: Dict[str, list[Any]] = {}
-        self._pending_events: Dict[str, list[task.CompletableTask]] = {}
+        self._received_events: dict[str, list[Any]] = {}
+        self._pending_events: dict[str, list[task.CompletableTask]] = {}
         self._new_input: Optional[Any] = None
         self._save_events = False
         self._encoded_custom_status: Optional[str] = None
@@ -1282,11 +1238,7 @@
         return ExecutionResults(actions=actions, encoded_custom_status=ctx._encoded_custom_status)
 
     def process_event(self, ctx: _RuntimeOrchestrationContext, event: pb.HistoryEvent) -> None:
-<<<<<<< HEAD
         if self._is_suspended and _is_suspendable(event) and not ctx.is_replaying:
-=======
-        if self._is_suspended and _is_suspendable(event):
->>>>>>> 3854b185
             # We are suspended, so we need to buffer this event until we are resumed
             self._suspended_events.append(event)
             return
@@ -1656,13 +1608,10 @@
         name: str,
         task_id: int,
         encoded_input: Optional[str],
-<<<<<<< HEAD
         *,
         trace_parent: Optional[str] = None,
         trace_state: Optional[str] = None,
         workflow_span_id: Optional[str] = None,
-=======
->>>>>>> 3854b185
     ) -> Optional[str]:
         """Executes an activity function and returns the serialized result, if any."""
         self._logger.debug(f"{orchestration_id}/{task_id}: Executing activity '{name}'...")
@@ -1762,7 +1711,7 @@
     elif len(new_events) == 1:
         return f"[{new_events[0].WhichOneof('eventType')}]"
     else:
-        counts: Dict[str, int] = {}
+        counts: dict[str, int] = {}
         for event in new_events:
             event_type = event.WhichOneof("eventType")
             counts[event_type] = counts.get(event_type, 0) + 1
@@ -1776,7 +1725,7 @@
     elif len(new_actions) == 1:
         return f"[{new_actions[0].WhichOneof('orchestratorActionType')}]"
     else:
-        counts: Dict[str, int] = {}
+        counts: dict[str, int] = {}
         for action in new_actions:
             action_type = action.WhichOneof("orchestratorActionType")
             counts[action_type] = counts.get(action_type, 0) + 1
