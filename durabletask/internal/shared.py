# Copyright (c) Microsoft Corporation.
# Licensed under the MIT License.

import dataclasses
import json
import logging
import os
from types import SimpleNamespace
from typing import Any, Dict, Iterable, Optional, Sequence, Union

import grpc

ClientInterceptor = Union[
    grpc.UnaryUnaryClientInterceptor,
    grpc.UnaryStreamClientInterceptor,
    grpc.StreamUnaryClientInterceptor,
    grpc.StreamStreamClientInterceptor,
]

# Field name used to indicate that an object was automatically serialized
# and should be deserialized as a SimpleNamespace
AUTO_SERIALIZED = "__durabletask_autoobject__"

SECURE_PROTOCOLS = ["https://", "grpcs://"]
INSECURE_PROTOCOLS = ["http://", "grpc://"]


def get_default_host_address() -> str:
    """Resolve the default Durable Task sidecar address.

    Honors environment variables if present; otherwise defaults to localhost:4001.

    Supported environment variables (checked in order):
<<<<<<< HEAD
    - DAPR_GRPC_ENDPOINT (e.g., "localhost:4001")
    - DAPR_GRPC_HOST/DAPR_RUNTIME_HOST and DAPR_GRPC_PORT
    """
    import os
=======
    - DAPR_GRPC_ENDPOINT (e.g., "localhost:4001", "grpcs://host:443")
    - DAPR_GRPC_HOST/DAPR_RUNTIME_HOST and DAPR_GRPC_PORT
    """
>>>>>>> 3854b185

    # Full endpoint overrides
    endpoint = os.environ.get("DAPR_GRPC_ENDPOINT")
    if endpoint:
        return endpoint

    # Host/port split overrides
    host = os.environ.get("DAPR_GRPC_HOST") or os.environ.get("DAPR_RUNTIME_HOST")
    if host:
        port = os.environ.get("DAPR_GRPC_PORT", "4001")
        return f"{host}:{port}"

    # Default to durabletask-go default port
    return "localhost:4001"


def get_grpc_channel(
    host_address: Optional[str],
    secure_channel: bool = False,
    interceptors: Optional[Sequence[ClientInterceptor]] = None,
    options: Optional[Sequence[tuple[str, Any]]] = None,
) -> grpc.Channel:
<<<<<<< HEAD
=======
    """create a grpc channel

    Args:
        host_address: The host address of the gRPC server. If None, uses the default address (as defined in get_default_host_address above).
        secure_channel: Whether to use a secure channel (TLS/SSL). Defaults to False.
        interceptors: Optional sequence of client interceptors to apply to the channel.
        options: Optional sequence of gRPC channel options as (key, value) tuples. Keys defined in https://grpc.github.io/grpc/core/group__grpc__arg__keys.html
    """
>>>>>>> 3854b185
    if host_address is None:
        host_address = get_default_host_address()

    for protocol in SECURE_PROTOCOLS:
        if host_address.lower().startswith(protocol):
            secure_channel = True
            # remove the protocol from the host name
            host_address = host_address[len(protocol) :]
            break

    for protocol in INSECURE_PROTOCOLS:
        if host_address.lower().startswith(protocol):
            secure_channel = False
            # remove the protocol from the host name
            host_address = host_address[len(protocol) :]
            break

<<<<<<< HEAD
    # Build channel options (merge provided options with env-driven keepalive/retry)
    channel_options = build_grpc_channel_options(options)

    # Create the base channel (preserve original call signature when no options)
    if secure_channel:
        if channel_options is not None:
            channel = grpc.secure_channel(
                host_address, grpc.ssl_channel_credentials(), options=channel_options
            )
        else:
            channel = grpc.secure_channel(host_address, grpc.ssl_channel_credentials())
    else:
        if channel_options is not None:
            channel = grpc.insecure_channel(host_address, options=channel_options)
        else:
            channel = grpc.insecure_channel(host_address)
=======
    if secure_channel:
        channel = grpc.secure_channel(host_address, grpc.ssl_channel_credentials(), options=options)
    else:
        channel = grpc.insecure_channel(host_address, options=options)
>>>>>>> 3854b185

    # Apply interceptors ONLY if they exist
    if interceptors:
        channel = grpc.intercept_channel(channel, *interceptors)
    return channel


def _get_env_bool(name: str, default: bool) -> bool:
    val = os.environ.get(name)
    if val is None:
        return default
    return val.strip().lower() in {"1", "true", "t", "yes", "y"}


def _get_env_int(name: str, default: int) -> int:
    val = os.environ.get(name)
    if val is None:
        return default
    try:
        return int(val)
    except Exception:
        return default


def _get_env_float(name: str, default: float) -> float:
    val = os.environ.get(name)
    if val is None:
        return default
    try:
        return float(val)
    except Exception:
        return default


def _get_env_csv(name: str, default_csv: str) -> list[str]:
    val = os.environ.get(name, default_csv)
    return [s.strip().upper() for s in val.split(",") if s.strip()]


def get_grpc_keepalive_options() -> list[tuple[str, Any]]:
    """Build gRPC keepalive channel options from environment variables.

    Environment variables (defaults in parentheses):
    - DAPR_GRPC_KEEPALIVE_ENABLED (false)
    - DAPR_GRPC_KEEPALIVE_TIME_MS (120000)
    - DAPR_GRPC_KEEPALIVE_TIMEOUT_MS (20000)
    - DAPR_GRPC_KEEPALIVE_PERMIT_WITHOUT_CALLS (false)
    """
    enabled = _get_env_bool("DAPR_GRPC_KEEPALIVE_ENABLED", False)
    if not enabled:
        return []
    time_ms = _get_env_int("DAPR_GRPC_KEEPALIVE_TIME_MS", 120000)
    timeout_ms = _get_env_int("DAPR_GRPC_KEEPALIVE_TIMEOUT_MS", 20000)
    permit_without_calls = (
        1 if _get_env_bool("DAPR_GRPC_KEEPALIVE_PERMIT_WITHOUT_CALLS", False) else 0
    )
    return [
        ("grpc.keepalive_time_ms", time_ms),
        ("grpc.keepalive_timeout_ms", timeout_ms),
        ("grpc.keepalive_permit_without_calls", permit_without_calls),
    ]


def get_grpc_retry_service_config_option() -> Optional[tuple[str, str]]:
    """Return ("grpc.service_config", json_str) if retry is enabled via env; else None.

    Environment variables (defaults in parentheses):
    - DAPR_GRPC_RETRY_ENABLED (false)
    - DAPR_GRPC_RETRY_MAX_ATTEMPTS (4)
    - DAPR_GRPC_RETRY_INITIAL_BACKOFF_MS (100)
    - DAPR_GRPC_RETRY_MAX_BACKOFF_MS (1000)
    - DAPR_GRPC_RETRY_BACKOFF_MULTIPLIER (2.0)
    - DAPR_GRPC_RETRY_CODES (UNAVAILABLE,DEADLINE_EXCEEDED)
    """
    enabled = _get_env_bool("DAPR_GRPC_RETRY_ENABLED", False)
    if not enabled:
        return None

    max_attempts = _get_env_int("DAPR_GRPC_RETRY_MAX_ATTEMPTS", 4)
    initial_backoff_ms = _get_env_int("DAPR_GRPC_RETRY_INITIAL_BACKOFF_MS", 100)
    max_backoff_ms = _get_env_int("DAPR_GRPC_RETRY_MAX_BACKOFF_MS", 1000)
    backoff_multiplier = _get_env_float("DAPR_GRPC_RETRY_BACKOFF_MULTIPLIER", 2.0)
    codes = _get_env_csv("DAPR_GRPC_RETRY_CODES", "UNAVAILABLE,DEADLINE_EXCEEDED")

    service_config = {
        "methodConfig": [
            {
                "name": [{"service": ""}],
                "retryPolicy": {
                    "maxAttempts": max_attempts,
                    "initialBackoff": f"{initial_backoff_ms / 1000.0}s",
                    "maxBackoff": f"{max_backoff_ms / 1000.0}s",
                    "backoffMultiplier": backoff_multiplier,
                    "retryableStatusCodes": codes,
                },
            }
        ]
    }
    return ("grpc.service_config", json.dumps(service_config))


def build_grpc_channel_options(
    base_options: Optional[Iterable[tuple[str, Any]]] = None,
) -> Optional[list[tuple[str, Any]]]:
    """Combine base options + env-driven keepalive and retry service config.

    The returned list is safe to pass as the `options` argument to grpc.secure_channel/insecure_channel.
    """
    combined: list[tuple[str, Any]] = []
    if base_options:
        combined.extend(list(base_options))

    keepalive = get_grpc_keepalive_options()
    if keepalive:
        combined.extend(keepalive)
    retry_opt = get_grpc_retry_service_config_option()
    if retry_opt is not None:
        combined.append(retry_opt)
    return combined if combined else None


def get_logger(
    name_suffix: str,
    log_handler: Optional[logging.Handler] = None,
    log_formatter: Optional[logging.Formatter] = None,
) -> logging.Logger:
    logger = logging.Logger(f"durabletask-{name_suffix}")

    # Add a default log handler if none is provided
    if log_handler is None:
        log_handler = logging.StreamHandler()
        log_handler.setLevel(logging.DEBUG)
    logger.handlers.append(log_handler)

    # Set a default log formatter to our handler if none is provided
    if log_formatter is None:
        log_formatter = logging.Formatter(
            fmt="%(asctime)s.%(msecs)03d %(name)s %(levelname)s: %(message)s",
            datefmt="%Y-%m-%d %H:%M:%S",
        )
    log_handler.setFormatter(log_formatter)
    return logger


def to_json(obj):
    return json.dumps(obj, cls=InternalJSONEncoder)


def from_json(json_str):
    return json.loads(json_str, cls=InternalJSONDecoder)


class InternalJSONEncoder(json.JSONEncoder):
    """JSON encoder that supports serializing specific Python types."""

    def encode(self, obj: Any) -> str:
        # if the object is a namedtuple, convert it to a dict with the AUTO_SERIALIZED key added
        if isinstance(obj, tuple) and hasattr(obj, "_fields") and hasattr(obj, "_asdict"):
            d = obj._asdict()  # type: ignore
            d[AUTO_SERIALIZED] = True
            obj = d
        return super().encode(obj)

    def default(self, obj):
        if dataclasses.is_dataclass(obj):
            # Dataclasses are not serializable by default, so we convert them to a dict and mark them for
            # automatic deserialization by the receiver
            d = dataclasses.asdict(obj)  # type: ignore
            d[AUTO_SERIALIZED] = True
            return d
        elif isinstance(obj, SimpleNamespace):
            # Most commonly used for serializing custom objects that were previously serialized using our encoder
            d = vars(obj)
            d[AUTO_SERIALIZED] = True
            return d
        # This will typically raise a TypeError
        return json.JSONEncoder.default(self, obj)


class InternalJSONDecoder(json.JSONDecoder):
    def __init__(self, *args, **kwargs):
        super().__init__(object_hook=self.dict_to_object, *args, **kwargs)

    def dict_to_object(self, d: Dict[str, Any]):
        # If the object was serialized by the InternalJSONEncoder, deserialize it as a SimpleNamespace
        if d.pop(AUTO_SERIALIZED, False):
            return SimpleNamespace(**d)
        return d<|MERGE_RESOLUTION|>--- conflicted
+++ resolved
@@ -31,16 +31,9 @@
     Honors environment variables if present; otherwise defaults to localhost:4001.
 
     Supported environment variables (checked in order):
-<<<<<<< HEAD
-    - DAPR_GRPC_ENDPOINT (e.g., "localhost:4001")
-    - DAPR_GRPC_HOST/DAPR_RUNTIME_HOST and DAPR_GRPC_PORT
-    """
-    import os
-=======
     - DAPR_GRPC_ENDPOINT (e.g., "localhost:4001", "grpcs://host:443")
     - DAPR_GRPC_HOST/DAPR_RUNTIME_HOST and DAPR_GRPC_PORT
     """
->>>>>>> 3854b185
 
     # Full endpoint overrides
     endpoint = os.environ.get("DAPR_GRPC_ENDPOINT")
@@ -63,8 +56,6 @@
     interceptors: Optional[Sequence[ClientInterceptor]] = None,
     options: Optional[Sequence[tuple[str, Any]]] = None,
 ) -> grpc.Channel:
-<<<<<<< HEAD
-=======
     """create a grpc channel
 
     Args:
@@ -73,7 +64,6 @@
         interceptors: Optional sequence of client interceptors to apply to the channel.
         options: Optional sequence of gRPC channel options as (key, value) tuples. Keys defined in https://grpc.github.io/grpc/core/group__grpc__arg__keys.html
     """
->>>>>>> 3854b185
     if host_address is None:
         host_address = get_default_host_address()
 
@@ -91,148 +81,15 @@
             host_address = host_address[len(protocol) :]
             break
 
-<<<<<<< HEAD
-    # Build channel options (merge provided options with env-driven keepalive/retry)
-    channel_options = build_grpc_channel_options(options)
-
-    # Create the base channel (preserve original call signature when no options)
-    if secure_channel:
-        if channel_options is not None:
-            channel = grpc.secure_channel(
-                host_address, grpc.ssl_channel_credentials(), options=channel_options
-            )
-        else:
-            channel = grpc.secure_channel(host_address, grpc.ssl_channel_credentials())
-    else:
-        if channel_options is not None:
-            channel = grpc.insecure_channel(host_address, options=channel_options)
-        else:
-            channel = grpc.insecure_channel(host_address)
-=======
     if secure_channel:
         channel = grpc.secure_channel(host_address, grpc.ssl_channel_credentials(), options=options)
     else:
         channel = grpc.insecure_channel(host_address, options=options)
->>>>>>> 3854b185
 
     # Apply interceptors ONLY if they exist
     if interceptors:
         channel = grpc.intercept_channel(channel, *interceptors)
     return channel
-
-
-def _get_env_bool(name: str, default: bool) -> bool:
-    val = os.environ.get(name)
-    if val is None:
-        return default
-    return val.strip().lower() in {"1", "true", "t", "yes", "y"}
-
-
-def _get_env_int(name: str, default: int) -> int:
-    val = os.environ.get(name)
-    if val is None:
-        return default
-    try:
-        return int(val)
-    except Exception:
-        return default
-
-
-def _get_env_float(name: str, default: float) -> float:
-    val = os.environ.get(name)
-    if val is None:
-        return default
-    try:
-        return float(val)
-    except Exception:
-        return default
-
-
-def _get_env_csv(name: str, default_csv: str) -> list[str]:
-    val = os.environ.get(name, default_csv)
-    return [s.strip().upper() for s in val.split(",") if s.strip()]
-
-
-def get_grpc_keepalive_options() -> list[tuple[str, Any]]:
-    """Build gRPC keepalive channel options from environment variables.
-
-    Environment variables (defaults in parentheses):
-    - DAPR_GRPC_KEEPALIVE_ENABLED (false)
-    - DAPR_GRPC_KEEPALIVE_TIME_MS (120000)
-    - DAPR_GRPC_KEEPALIVE_TIMEOUT_MS (20000)
-    - DAPR_GRPC_KEEPALIVE_PERMIT_WITHOUT_CALLS (false)
-    """
-    enabled = _get_env_bool("DAPR_GRPC_KEEPALIVE_ENABLED", False)
-    if not enabled:
-        return []
-    time_ms = _get_env_int("DAPR_GRPC_KEEPALIVE_TIME_MS", 120000)
-    timeout_ms = _get_env_int("DAPR_GRPC_KEEPALIVE_TIMEOUT_MS", 20000)
-    permit_without_calls = (
-        1 if _get_env_bool("DAPR_GRPC_KEEPALIVE_PERMIT_WITHOUT_CALLS", False) else 0
-    )
-    return [
-        ("grpc.keepalive_time_ms", time_ms),
-        ("grpc.keepalive_timeout_ms", timeout_ms),
-        ("grpc.keepalive_permit_without_calls", permit_without_calls),
-    ]
-
-
-def get_grpc_retry_service_config_option() -> Optional[tuple[str, str]]:
-    """Return ("grpc.service_config", json_str) if retry is enabled via env; else None.
-
-    Environment variables (defaults in parentheses):
-    - DAPR_GRPC_RETRY_ENABLED (false)
-    - DAPR_GRPC_RETRY_MAX_ATTEMPTS (4)
-    - DAPR_GRPC_RETRY_INITIAL_BACKOFF_MS (100)
-    - DAPR_GRPC_RETRY_MAX_BACKOFF_MS (1000)
-    - DAPR_GRPC_RETRY_BACKOFF_MULTIPLIER (2.0)
-    - DAPR_GRPC_RETRY_CODES (UNAVAILABLE,DEADLINE_EXCEEDED)
-    """
-    enabled = _get_env_bool("DAPR_GRPC_RETRY_ENABLED", False)
-    if not enabled:
-        return None
-
-    max_attempts = _get_env_int("DAPR_GRPC_RETRY_MAX_ATTEMPTS", 4)
-    initial_backoff_ms = _get_env_int("DAPR_GRPC_RETRY_INITIAL_BACKOFF_MS", 100)
-    max_backoff_ms = _get_env_int("DAPR_GRPC_RETRY_MAX_BACKOFF_MS", 1000)
-    backoff_multiplier = _get_env_float("DAPR_GRPC_RETRY_BACKOFF_MULTIPLIER", 2.0)
-    codes = _get_env_csv("DAPR_GRPC_RETRY_CODES", "UNAVAILABLE,DEADLINE_EXCEEDED")
-
-    service_config = {
-        "methodConfig": [
-            {
-                "name": [{"service": ""}],
-                "retryPolicy": {
-                    "maxAttempts": max_attempts,
-                    "initialBackoff": f"{initial_backoff_ms / 1000.0}s",
-                    "maxBackoff": f"{max_backoff_ms / 1000.0}s",
-                    "backoffMultiplier": backoff_multiplier,
-                    "retryableStatusCodes": codes,
-                },
-            }
-        ]
-    }
-    return ("grpc.service_config", json.dumps(service_config))
-
-
-def build_grpc_channel_options(
-    base_options: Optional[Iterable[tuple[str, Any]]] = None,
-) -> Optional[list[tuple[str, Any]]]:
-    """Combine base options + env-driven keepalive and retry service config.
-
-    The returned list is safe to pass as the `options` argument to grpc.secure_channel/insecure_channel.
-    """
-    combined: list[tuple[str, Any]] = []
-    if base_options:
-        combined.extend(list(base_options))
-
-    keepalive = get_grpc_keepalive_options()
-    if keepalive:
-        combined.extend(keepalive)
-    retry_opt = get_grpc_retry_service_config_option()
-    if retry_opt is not None:
-        combined.append(retry_opt)
-    return combined if combined else None
 
 
 def get_logger(
@@ -297,7 +154,7 @@
     def __init__(self, *args, **kwargs):
         super().__init__(object_hook=self.dict_to_object, *args, **kwargs)
 
-    def dict_to_object(self, d: Dict[str, Any]):
+    def dict_to_object(self, d: dict[str, Any]):
         # If the object was serialized by the InternalJSONEncoder, deserialize it as a SimpleNamespace
         if d.pop(AUTO_SERIALIZED, False):
             return SimpleNamespace(**d)
