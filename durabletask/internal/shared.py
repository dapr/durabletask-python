# Copyright (c) Microsoft Corporation.
# Licensed under the MIT License.

import dataclasses
import json
import logging
from types import SimpleNamespace
<<<<<<< HEAD
from typing import Any, Optional
=======
from typing import Any, Optional, Sequence, Union
>>>>>>> dfec5dac

import grpc

ClientInterceptor = Union[
    grpc.UnaryUnaryClientInterceptor,
    grpc.UnaryStreamClientInterceptor,
    grpc.StreamUnaryClientInterceptor,
    grpc.StreamStreamClientInterceptor
]

# Field name used to indicate that an object was automatically serialized
# and should be deserialized as a SimpleNamespace
AUTO_SERIALIZED = "__durabletask_autoobject__"

SECURE_PROTOCOLS = ["https://", "grpcs://"]
INSECURE_PROTOCOLS = ["http://", "grpc://"]


def get_default_host_address() -> str:
    return "localhost:4001"


def get_grpc_channel(
        host_address: Optional[str],
<<<<<<< HEAD
        metadata: Optional[list[tuple[str, str]]],
        secure_channel: bool = False) -> grpc.Channel:
=======
        secure_channel: bool = False,
        interceptors: Optional[Sequence[ClientInterceptor]] = None) -> grpc.Channel:

>>>>>>> dfec5dac
    if host_address is None:
        host_address = get_default_host_address()

    for protocol in SECURE_PROTOCOLS:
        if host_address.lower().startswith(protocol):
            secure_channel = True
            # remove the protocol from the host name
            host_address = host_address[len(protocol):]
            break

    for protocol in INSECURE_PROTOCOLS:
        if host_address.lower().startswith(protocol):
            secure_channel = False
            # remove the protocol from the host name
            host_address = host_address[len(protocol):]
            break

<<<<<<< HEAD
=======
    # Create the base channel
>>>>>>> dfec5dac
    if secure_channel:
        channel = grpc.secure_channel(host_address, grpc.ssl_channel_credentials())
    else:
        channel = grpc.insecure_channel(host_address)

    # Apply interceptors ONLY if they exist
    if interceptors:
        channel = grpc.intercept_channel(channel, *interceptors)
    return channel


def get_logger(
        name_suffix: str,
        log_handler: Optional[logging.Handler] = None,
        log_formatter: Optional[logging.Formatter] = None) -> logging.Logger:
    logger = logging.Logger(f"durabletask-{name_suffix}")

    # Add a default log handler if none is provided
    if log_handler is None:
        log_handler = logging.StreamHandler()
        log_handler.setLevel(logging.INFO)
    logger.handlers.append(log_handler)

    # Set a default log formatter to our handler if none is provided
    if log_formatter is None:
        log_formatter = logging.Formatter(
            fmt="%(asctime)s.%(msecs)03d %(name)s %(levelname)s: %(message)s",
            datefmt='%Y-%m-%d %H:%M:%S')
    log_handler.setFormatter(log_formatter)
    return logger


def to_json(obj):
    return json.dumps(obj, cls=InternalJSONEncoder)


def from_json(json_str):
    return json.loads(json_str, cls=InternalJSONDecoder)


class InternalJSONEncoder(json.JSONEncoder):
    """JSON encoder that supports serializing specific Python types."""

    def encode(self, obj: Any) -> str:
        # if the object is a namedtuple, convert it to a dict with the AUTO_SERIALIZED key added
        if isinstance(obj, tuple) and hasattr(obj, "_fields") and hasattr(obj, "_asdict"):
            d = obj._asdict()  # type: ignore
            d[AUTO_SERIALIZED] = True
            obj = d
        return super().encode(obj)

    def default(self, obj):
        if dataclasses.is_dataclass(obj):
            # Dataclasses are not serializable by default, so we convert them to a dict and mark them for
            # automatic deserialization by the receiver
<<<<<<< HEAD
            d = dataclasses.asdict(obj)  # type: ignore 
=======
            d = dataclasses.asdict(obj)  # type: ignore
>>>>>>> dfec5dac
            d[AUTO_SERIALIZED] = True
            return d
        elif isinstance(obj, SimpleNamespace):
            # Most commonly used for serializing custom objects that were previously serialized using our encoder
            d = vars(obj)
            d[AUTO_SERIALIZED] = True
            return d
        # This will typically raise a TypeError
        return json.JSONEncoder.default(self, obj)


class InternalJSONDecoder(json.JSONDecoder):
    def __init__(self, *args, **kwargs):
        super().__init__(object_hook=self.dict_to_object, *args, **kwargs)

    def dict_to_object(self, d: dict[str, Any]):
        # If the object was serialized by the InternalJSONEncoder, deserialize it as a SimpleNamespace
        if d.pop(AUTO_SERIALIZED, False):
            return SimpleNamespace(**d)
        return d<|MERGE_RESOLUTION|>--- conflicted
+++ resolved
@@ -5,11 +5,7 @@
 import json
 import logging
 from types import SimpleNamespace
-<<<<<<< HEAD
-from typing import Any, Optional
-=======
 from typing import Any, Optional, Sequence, Union
->>>>>>> dfec5dac
 
 import grpc
 
@@ -34,14 +30,8 @@
 
 def get_grpc_channel(
         host_address: Optional[str],
-<<<<<<< HEAD
-        metadata: Optional[list[tuple[str, str]]],
-        secure_channel: bool = False) -> grpc.Channel:
-=======
         secure_channel: bool = False,
         interceptors: Optional[Sequence[ClientInterceptor]] = None) -> grpc.Channel:
-
->>>>>>> dfec5dac
     if host_address is None:
         host_address = get_default_host_address()
 
@@ -59,10 +49,7 @@
             host_address = host_address[len(protocol):]
             break
 
-<<<<<<< HEAD
-=======
     # Create the base channel
->>>>>>> dfec5dac
     if secure_channel:
         channel = grpc.secure_channel(host_address, grpc.ssl_channel_credentials())
     else:
@@ -118,11 +105,7 @@
         if dataclasses.is_dataclass(obj):
             # Dataclasses are not serializable by default, so we convert them to a dict and mark them for
             # automatic deserialization by the receiver
-<<<<<<< HEAD
-            d = dataclasses.asdict(obj)  # type: ignore 
-=======
             d = dataclasses.asdict(obj)  # type: ignore
->>>>>>> dfec5dac
             d[AUTO_SERIALIZED] = True
             return d
         elif isinstance(obj, SimpleNamespace):
