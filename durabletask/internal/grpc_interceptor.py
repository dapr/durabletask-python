# Copyright (c) Microsoft Corporation.
# Licensed under the MIT License.

from collections import namedtuple

import grpc


class _ClientCallDetails(
    namedtuple(
        "_ClientCallDetails",
<<<<<<< HEAD
        [
            "method",
            "timeout",
            "metadata",
            "credentials",
            "wait_for_ready",
            "compression",
        ],
=======
        ["method", "timeout", "metadata", "credentials", "wait_for_ready", "compression"],
>>>>>>> 3854b185
    ),
    grpc.ClientCallDetails,
):
    """This is an implementation of the ClientCallDetails interface needed for interceptors.
    This class takes six named values and inherits the ClientCallDetails from grpc package.
    This class encloses the values that describe a RPC to be invoked.
    """

    pass


class DefaultClientInterceptorImpl(
    grpc.UnaryUnaryClientInterceptor,
    grpc.UnaryStreamClientInterceptor,
    grpc.StreamUnaryClientInterceptor,
    grpc.StreamStreamClientInterceptor,
):
    """The class implements a UnaryUnaryClientInterceptor, UnaryStreamClientInterceptor,
    StreamUnaryClientInterceptor and StreamStreamClientInterceptor from grpc to add an
    interceptor to add additional headers to all calls as needed."""

    def __init__(self, metadata: list[tuple[str, str]]):
        super().__init__()
        self._metadata = metadata

    def _intercept_call(self, client_call_details: _ClientCallDetails) -> grpc.ClientCallDetails:
        """Internal intercept_call implementation which adds metadata to grpc metadata in the RPC
        call details."""
        if self._metadata is None:
            return client_call_details

        if client_call_details.metadata is not None:
            metadata = list(client_call_details.metadata)
        else:
            metadata = []

        metadata.extend(self._metadata)
        client_call_details = _ClientCallDetails(
            client_call_details.method,
            client_call_details.timeout,
            metadata,
            client_call_details.credentials,
            client_call_details.wait_for_ready,
            client_call_details.compression,
        )

        return client_call_details

    def intercept_unary_unary(self, continuation, client_call_details, request):
        new_client_call_details = self._intercept_call(client_call_details)
        return continuation(new_client_call_details, request)

    def intercept_unary_stream(self, continuation, client_call_details, request):
        new_client_call_details = self._intercept_call(client_call_details)
        return continuation(new_client_call_details, request)

    def intercept_stream_unary(self, continuation, client_call_details, request):
        new_client_call_details = self._intercept_call(client_call_details)
        return continuation(new_client_call_details, request)

    def intercept_stream_stream(self, continuation, client_call_details, request):
        new_client_call_details = self._intercept_call(client_call_details)
        return continuation(new_client_call_details, request)<|MERGE_RESOLUTION|>--- conflicted
+++ resolved
@@ -9,18 +9,7 @@
 class _ClientCallDetails(
     namedtuple(
         "_ClientCallDetails",
-<<<<<<< HEAD
-        [
-            "method",
-            "timeout",
-            "metadata",
-            "credentials",
-            "wait_for_ready",
-            "compression",
-        ],
-=======
         ["method", "timeout", "metadata", "credentials", "wait_for_ready", "compression"],
->>>>>>> 3854b185
     ),
     grpc.ClientCallDetails,
 ):
