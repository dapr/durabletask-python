--- conflicted
+++ resolved
@@ -35,10 +35,7 @@
         log_formatter: Optional[logging.Formatter] = None,
         secure_channel: bool = False,
         interceptors: Optional[Sequence[ClientInterceptor]] = None,
-<<<<<<< HEAD
         channel_options: Optional[Sequence[tuple[str, Any]]] = None,
-=======
->>>>>>> 8d711f3a
     ):
         if interceptors is not None:
             interceptors = list(interceptors)
@@ -50,14 +47,10 @@
             interceptors = None
 
         channel = get_grpc_aio_channel(
-<<<<<<< HEAD
             host_address=host_address,
             secure_channel=secure_channel,
             interceptors=interceptors,
             options=channel_options,
-=======
-            host_address=host_address, secure_channel=secure_channel, interceptors=interceptors
->>>>>>> 8d711f3a
         )
         self._channel = channel
         self._stub = stubs.TaskHubSidecarServiceStub(channel)
